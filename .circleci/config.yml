--- conflicted
+++ resolved
@@ -282,11 +282,7 @@
             mkdir -p /tmp/test-results
             find ./test -name "*junit.xml" -exec cp {} /tmp/test-results \;
           environment: 
-<<<<<<< HEAD
-            TEST_FOCUS: "smoke|ingest_search|monitoring_console|smartstore|licensemaster|crcrud"
-=======
-            TEST_FOCUS: "smoke|ingest_search|monitoring_console|smartstore|licensemaster|scaling_test"
->>>>>>> 5b219c69
+            TEST_FOCUS: "smoke|ingest_search|monitoring_console|smartstore|licensemaster|scaling_test|crcrud"
       - store_test_results:
           name: Save test results
           path: /tmp/test-results
