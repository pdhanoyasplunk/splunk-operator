--- conflicted
+++ resolved
@@ -195,13 +195,8 @@
 	}
 
 	if resp.Contents == nil {
-<<<<<<< HEAD
-		err = fmt.Errorf("empty objects list in the bucket: %s", awsclient.BucketName)
-		return s3Resp, err
-=======
 		scopedLog.Info("Empty objects list in bucket. No apps to install", "bucketName", awsclient.BucketName)
 		return s3Resp, nil
->>>>>>> 3db0c88d
 	}
 
 	tmp, err := json.Marshal(resp.Contents)
