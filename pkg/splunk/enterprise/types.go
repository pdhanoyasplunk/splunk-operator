--- conflicted
+++ resolved
@@ -51,12 +51,9 @@
 const (
 	// Max retries for each phase of the App install pipeline
 	pipelinePhaseMaxRetryCount = 3
-<<<<<<< HEAD
-=======
 
 	// Max. time the app framework scheduler waits before trying to yield
 	maxRunTimeBeforeAttemptingYield = 90
->>>>>>> e014065c
 )
 
 // PipelineWorker represents execution context used to run an app pkg worker thread
@@ -67,12 +64,9 @@
 	// Reference to the App Framework Config
 	afwConfig *enterpriseApi.AppFrameworkSpec
 
-<<<<<<< HEAD
 	// Refernce to app deploy context
 	afwDeployContext *enterpriseApi.AppDeploymentContext
 
-=======
->>>>>>> e014065c
 	// Reference to the App context from the CR status
 	appDeployInfo *enterpriseApi.AppDeploymentInfo
 
@@ -93,12 +87,9 @@
 
 	// waiter reference to inform the caller
 	waiter *sync.WaitGroup
-<<<<<<< HEAD
 
 	// mutex to protect shared data
 	workerMutex sync.Mutex
-=======
->>>>>>> e014065c
 }
 
 // PipelinePhase represents one phase in the overall installation pipeline
@@ -118,14 +109,10 @@
 	phaseWaiter sync.WaitGroup
 
 	// Used by yield logic
-<<<<<<< HEAD
-	sigTerm chan bool
+	sigTerm chan struct{}
 
 	// represents the available disk space on operator pod
 	availableDiskSpace uint64
-=======
-	sigTerm chan struct{}
->>>>>>> e014065c
 }
 
 // ToString returns a string for a given InstanceType
