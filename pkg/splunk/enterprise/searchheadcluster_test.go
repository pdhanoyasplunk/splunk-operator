// Copyright (c) 2018-2021 Splunk Inc. All rights reserved.
//
// Licensed under the Apache License, Version 2.0 (the "License");
// you may not use this file except in compliance with the License.
// You may obtain a copy of the License at
//
// 	http://www.apache.org/licenses/LICENSE-2.0
//
// Unless required by applicable law or agreed to in writing, software
// distributed under the License is distributed on an "AS IS" BASIS,
// WITHOUT WARRANTIES OR CONDITIONS OF ANY KIND, either express or implied.
// See the License for the specific language governing permissions and
// limitations under the License.

package enterprise

import (
	"fmt"
	"strings"
	"testing"
	"time"

	appsv1 "k8s.io/api/apps/v1"
	corev1 "k8s.io/api/core/v1"
	metav1 "k8s.io/apimachinery/pkg/apis/meta/v1"
	"k8s.io/apimachinery/pkg/runtime"
	"sigs.k8s.io/controller-runtime/pkg/client"

	enterprisev1 "github.com/splunk/splunk-operator/pkg/apis/enterprise/v1"
	splclient "github.com/splunk/splunk-operator/pkg/splunk/client"
	splcommon "github.com/splunk/splunk-operator/pkg/splunk/common"
	spltest "github.com/splunk/splunk-operator/pkg/splunk/test"
	splutil "github.com/splunk/splunk-operator/pkg/splunk/util"
)

func TestApplySearchHeadCluster(t *testing.T) {
	funcCalls := []spltest.MockFuncCall{
		{MetaName: "*v1.Secret-test-splunk-test-secret"},
		{MetaName: "*v1.Secret-test-splunk-test-secret"},
		{MetaName: "*v1.Service-test-splunk-stack1-search-head-headless"},
		{MetaName: "*v1.Service-test-splunk-stack1-search-head-service"},
		{MetaName: "*v1.Service-test-splunk-stack1-deployer-service"},
		{MetaName: "*v1.Secret-test-splunk-test-secret"},
		{MetaName: "*v1.Secret-test-splunk-stack1-deployer-secret-v1"},
		{MetaName: "*v1.ConfigMap-test-splunk-stack1-searchheadcluster-app-list"},
		{MetaName: "*v1.StatefulSet-test-splunk-stack1-deployer"},
		{MetaName: "*v1.Secret-test-splunk-test-secret"},
		{MetaName: "*v1.Secret-test-splunk-stack1-search-head-secret-v1"},
		{MetaName: "*v1.StatefulSet-test-splunk-stack1-search-head"},
		{MetaName: "*v1.Secret-test-splunk-test-secret"},
	}
	labels := map[string]string{
		"app.kubernetes.io/component":  "versionedSecrets",
		"app.kubernetes.io/managed-by": "splunk-operator",
	}
	listOpts := []client.ListOption{
		client.InNamespace("test"),
		client.MatchingLabels(labels),
	}
	listmockCall := []spltest.MockFuncCall{
		{ListOpts: listOpts}}

	createCalls := map[string][]spltest.MockFuncCall{"Get": funcCalls, "Create": {funcCalls[0], funcCalls[2], funcCalls[3], funcCalls[4], funcCalls[6], funcCalls[8], funcCalls[10], funcCalls[11]}, "Update": {funcCalls[0]}, "List": {listmockCall[0], listmockCall[0]}}
	updateCalls := map[string][]spltest.MockFuncCall{"Get": funcCalls, "Update": {funcCalls[8], funcCalls[11]}, "List": {listmockCall[0], listmockCall[0]}}
	statefulSet := enterprisev1.SearchHeadCluster{
		TypeMeta: metav1.TypeMeta{
			Kind: "SearchHeadCluster",
		},
		ObjectMeta: metav1.ObjectMeta{
			Name:      "stack1",
			Namespace: "test",
		},
	}

	// Set shc changed to true for testing
	searchHeads := 3
	for i := 0; i < searchHeads; i++ {
		statefulSet.Status.ShcSecretChanged = append(statefulSet.Status.ShcSecretChanged, true)
	}
	revised := statefulSet.DeepCopy()
	revised.Spec.Image = "splunk/test"
	reconcile := func(c *spltest.MockClient, cr interface{}) error {
		_, err := ApplySearchHeadCluster(c, cr.(*enterprisev1.SearchHeadCluster))
		return err
	}
	spltest.ReconcileTesterWithoutRedundantCheck(t, "TestApplySearchHeadCluster", &statefulSet, revised, createCalls, updateCalls, reconcile, true)

	// test deletion
	currentTime := metav1.NewTime(time.Now())
	revised.ObjectMeta.DeletionTimestamp = &currentTime
	revised.ObjectMeta.Finalizers = []string{"enterprise.splunk.com/delete-pvc"}
	deleteFunc := func(cr splcommon.MetaObject, c splcommon.ControllerClient) (bool, error) {
		_, err := ApplySearchHeadCluster(c, cr.(*enterprisev1.SearchHeadCluster))
		return true, err
	}
	splunkDeletionTester(t, revised, deleteFunc)
}

func searchHeadClusterPodManagerTester(t *testing.T, method string, mockHandlers []spltest.MockHTTPHandler,
	desiredReplicas int32, wantPhase splcommon.Phase, statefulSet *appsv1.StatefulSet,
	wantCalls map[string][]spltest.MockFuncCall, wantError error, initObjects ...runtime.Object) {

	// test for updating
	scopedLog := log.WithName(method)
	cr := enterprisev1.SearchHeadCluster{
		TypeMeta: metav1.TypeMeta{
			Kind: "SearchHeadCluster",
		},
		ObjectMeta: metav1.ObjectMeta{
			Name:      "stack1",
			Namespace: "test",
		},
	}

	// Set shc changed to true for testing
	searchHeads := 3
	for i := 0; i < searchHeads; i++ {
		cr.Status.ShcSecretChanged = append(cr.Status.ShcSecretChanged, true)
	}
	secrets := &corev1.Secret{
		ObjectMeta: metav1.ObjectMeta{
			Name:      "stack1-secrets",
			Namespace: "test",
		},
		Data: map[string][]byte{
			"password": {'1', '2', '3'},
		},
	}
	mockSplunkClient := &spltest.MockHTTPClient{}
	mockSplunkClient.AddHandlers(mockHandlers...)
	mgr := &searchHeadClusterPodManager{
		log:     scopedLog,
		cr:      &cr,
		secrets: secrets,
		newSplunkClient: func(managementURI, username, password string) *splclient.SplunkClient {
			c := splclient.NewSplunkClient(managementURI, username, password)
			c.Client = mockSplunkClient
			return c
		},
	}
	spltest.PodManagerUpdateTester(t, method, mgr, desiredReplicas, wantPhase, statefulSet, wantCalls, wantError, initObjects...)
	mockSplunkClient.CheckRequests(t, method)
}

func TestSearchHeadClusterPodManager(t *testing.T) {
	var replicas int32 = 1
	statefulSet := &appsv1.StatefulSet{
		ObjectMeta: metav1.ObjectMeta{
			Name:      "splunk-stack1",
			Namespace: "test",
		},
		Spec: appsv1.StatefulSetSpec{
			Replicas: &replicas,
			VolumeClaimTemplates: []corev1.PersistentVolumeClaim{
				{ObjectMeta: metav1.ObjectMeta{Name: "pvc-etc", Namespace: "test"}},
				{ObjectMeta: metav1.ObjectMeta{Name: "pvc-var", Namespace: "test"}},
			},
		},
		Status: appsv1.StatefulSetStatus{
			Replicas:        replicas,
			ReadyReplicas:   replicas,
			UpdatedReplicas: replicas,
			UpdateRevision:  "v1",
		},
	}
	mockHandlers := []spltest.MockHTTPHandler{
		{
			Method: "GET",
			URL:    "https://splunk-stack1-search-head-0.splunk-stack1-search-head-headless.test.svc.cluster.local:8089/services/shcluster/member/info?count=0&output_mode=json",
			Status: 500,
			Err:    nil,
			Body:   ``,
		},
	}
	funcCalls := []spltest.MockFuncCall{
		{MetaName: "*v1.StatefulSet-test-splunk-stack1"},
		{MetaName: "*v1.Secret-test-splunk-test-secret"},
		{MetaName: "*v1.Pod-test-splunk-stack1-search-head-0"},
		{MetaName: "*v1.Pod-test-splunk-stack1-search-head-0"},
		{MetaName: "*v1.Pod-test-splunk-stack1-search-head-0"},
		{MetaName: "*v1.Pod-test-splunk-stack1-0"},
	}
	labels := map[string]string{
		"app.kubernetes.io/component":  "versionedSecrets",
		"app.kubernetes.io/managed-by": "splunk-operator",
	}
	listOpts := []client.ListOption{
		client.InNamespace("test"),
		client.MatchingLabels(labels),
	}
	listmockCall := []spltest.MockFuncCall{
		{ListOpts: listOpts}}

	wantCalls := map[string][]spltest.MockFuncCall{"Get": {funcCalls[0], funcCalls[1], funcCalls[2]}, "Create": {funcCalls[1]}}

	// test API failure
	method := "searchHeadClusterPodManager.Update(API failure)"
	searchHeadClusterPodManagerTester(t, method, mockHandlers, 1, splcommon.PhasePending, statefulSet, wantCalls, nil, statefulSet)

	// test 1 ready pod
	mockHandlers = []spltest.MockHTTPHandler{
		{
			Method: "GET",
			URL:    "https://splunk-stack1-search-head-0.splunk-stack1-search-head-headless.test.svc.cluster.local:8089/services/shcluster/member/info?count=0&output_mode=json",
			Status: 200,
			Err:    nil,
			Body:   `{"links":{},"origin":"https://localhost:8089/services/shcluster/member/info","updated":"2020-03-15T16:30:38+00:00","generator":{"build":"a7f645ddaf91","version":"8.0.2"},"entry":[{"name":"member","id":"https://localhost:8089/services/shcluster/member/info/member","updated":"1970-01-01T00:00:00+00:00","links":{"alternate":"/services/shcluster/member/info/member","list":"/services/shcluster/member/info/member"},"author":"system","acl":{"app":"","can_list":true,"can_write":true,"modifiable":false,"owner":"system","perms":{"read":["admin","splunk-system-role"],"write":["admin","splunk-system-role"]},"removable":false,"sharing":"system"},"content":{"active_historical_search_count":0,"active_realtime_search_count":0,"adhoc_searchhead":false,"eai:acl":null,"is_registered":true,"last_heartbeat_attempt":1584289836,"maintenance_mode":false,"no_artifact_replications":false,"peer_load_stats_gla_15m":0,"peer_load_stats_gla_1m":0,"peer_load_stats_gla_5m":0,"peer_load_stats_max_runtime":0,"peer_load_stats_num_autosummary":0,"peer_load_stats_num_historical":0,"peer_load_stats_num_realtime":0,"peer_load_stats_num_running":0,"peer_load_stats_total_runtime":0,"restart_state":"NoRestart","status":"Up"}}],"paging":{"total":1,"perPage":30,"offset":0},"messages":[]}`,
		}, {
			Method: "GET",
			URL:    "https://splunk-stack1-search-head-0.splunk-stack1-search-head-headless.test.svc.cluster.local:8089/services/shcluster/captain/info?count=0&output_mode=json",
			Status: 200,
			Err:    nil,
			Body:   `{"links":{},"origin":"https://localhost:8089/services/shcluster/captain/info","updated":"2020-03-15T16:36:42+00:00","generator":{"build":"a7f645ddaf91","version":"8.0.2"},"entry":[{"name":"captain","id":"https://localhost:8089/services/shcluster/captain/info/captain","updated":"1970-01-01T00:00:00+00:00","links":{"alternate":"/services/shcluster/captain/info/captain","list":"/services/shcluster/captain/info/captain"},"author":"system","acl":{"app":"","can_list":true,"can_write":true,"modifiable":false,"owner":"system","perms":{"read":["admin","splunk-system-role"],"write":["admin","splunk-system-role"]},"removable":false,"sharing":"system"},"content":{"eai:acl":null,"elected_captain":1584139352,"id":"A9D5FCCF-EB93-4E0A-93E1-45B56483EA7A","initialized_flag":true,"label":"splunk-s2-search-head-0","maintenance_mode":false,"mgmt_uri":"https://splunk-s2-search-head-0.splunk-s2-search-head-headless.splunk.svc.cluster.local:8089","min_peers_joined_flag":true,"peer_scheme_host_port":"https://splunk-s2-search-head-0.splunk-s2-search-head-headless.splunk.svc.cluster.local:8089","rolling_restart_flag":false,"service_ready_flag":true,"start_time":1584139291}}],"paging":{"total":1,"perPage":30,"offset":0},"messages":[]}`,
		},
	}

	pod := &corev1.Pod{
		ObjectMeta: metav1.ObjectMeta{
			Name:      "splunk-stack1-0",
			Namespace: "test",
			Labels: map[string]string{
				"controller-revision-hash": "v1",
			},
		},
		Status: corev1.PodStatus{
			Phase: corev1.PodRunning,
			ContainerStatuses: []corev1.ContainerStatus{
				{Ready: true},
			},
		},
	}
	method = "searchHeadClusterPodManager.Update(All pods ready)"
	wantCalls = map[string][]spltest.MockFuncCall{"Get": {funcCalls[0], funcCalls[1], funcCalls[2], funcCalls[5]}, "Create": {funcCalls[1]}, "List": {listmockCall[0]}}
	searchHeadClusterPodManagerTester(t, method, mockHandlers, 1, splcommon.PhaseReady, statefulSet, wantCalls, nil, statefulSet, pod)

	// test pod needs update => transition to detention
	mockHandlers = append(mockHandlers, spltest.MockHTTPHandler{
		Method: "POST",
		URL:    "https://splunk-stack1-search-head-0.splunk-stack1-search-head-headless.test.svc.cluster.local:8089/services/shcluster/member/control/control/set_manual_detention?manual_detention=on",
		Status: 200,
		Err:    nil,
		Body:   ``,
	})
	pod.ObjectMeta.Labels["controller-revision-hash"] = "v0"
	method = "searchHeadClusterPodManager.Update(Quarantine Pod)"
	wantCalls = map[string][]spltest.MockFuncCall{"Get": {funcCalls[0], funcCalls[1], funcCalls[2], funcCalls[5], funcCalls[2]}, "Create": {funcCalls[1]}}
	searchHeadClusterPodManagerTester(t, method, mockHandlers, 1, splcommon.PhaseUpdating, statefulSet, wantCalls, nil, statefulSet, pod)

	// test pod needs update => wait for searches to drain
	mockHandlers = []spltest.MockHTTPHandler{mockHandlers[0], mockHandlers[1]}
	mockHandlers[0].Body = strings.Replace(mockHandlers[0].Body, `"status":"Up"`, `"status":"ManualDetention"`, 1)
	mockHandlers[0].Body = strings.Replace(mockHandlers[0].Body, `"active_historical_search_count":0`, `"active_historical_search_count":1`, 1)
	method = "searchHeadClusterPodManager.Update(Draining Searches)"
	wantCalls = map[string][]spltest.MockFuncCall{"Get": {funcCalls[0], funcCalls[1], funcCalls[2], funcCalls[5]}, "Create": {funcCalls[1]}}
	searchHeadClusterPodManagerTester(t, method, mockHandlers, 1, splcommon.PhaseUpdating, statefulSet, wantCalls, nil, statefulSet, pod)

	// test pod needs update => delete pod
	mockHandlers[0].Body = strings.Replace(mockHandlers[0].Body, `"active_historical_search_count":1`, `"active_historical_search_count":0`, 1)
	method = "searchHeadClusterPodManager.Update(Delete Pod)"
	wantCalls = map[string][]spltest.MockFuncCall{"Get": {funcCalls[0], funcCalls[1], funcCalls[2], funcCalls[5]}, "Create": {funcCalls[1]}, "Delete": {funcCalls[5]}}
	searchHeadClusterPodManagerTester(t, method, mockHandlers, 1, splcommon.PhaseUpdating, statefulSet, wantCalls, nil, statefulSet, pod)

	// test pod update finished => release from detention
	pod.ObjectMeta.Labels["controller-revision-hash"] = "v1"
	mockHandlers = append(mockHandlers, spltest.MockHTTPHandler{
		Method: "POST",
		URL:    "https://splunk-stack1-search-head-0.splunk-stack1-search-head-headless.test.svc.cluster.local:8089/services/shcluster/member/control/control/set_manual_detention?manual_detention=off",
		Status: 200,
		Err:    nil,
		Body:   ``,
	})
	method = "searchHeadClusterPodManager.Update(Release Quarantine)"
	wantCalls = map[string][]spltest.MockFuncCall{"Get": {funcCalls[0], funcCalls[1], funcCalls[2], funcCalls[5], funcCalls[2]}, "Create": {funcCalls[1]}}
	searchHeadClusterPodManagerTester(t, method, mockHandlers, 1, splcommon.PhaseUpdating, statefulSet, wantCalls, nil, statefulSet, pod)

	// test scale down => remove member
	mockHandlers[2] = spltest.MockHTTPHandler{
		Method: "GET",
		URL:    "https://splunk-stack1-search-head-1.splunk-stack1-search-head-headless.test.svc.cluster.local:8089/services/shcluster/member/info?count=0&output_mode=json",
		Status: 200,
		Err:    nil,
		Body:   `{"links":{},"origin":"https://localhost:8089/services/shcluster/member/info","updated":"2020-03-15T16:30:38+00:00","generator":{"build":"a7f645ddaf91","version":"8.0.2"},"entry":[{"name":"member","id":"https://localhost:8089/services/shcluster/member/info/member","updated":"1970-01-01T00:00:00+00:00","links":{"alternate":"/services/shcluster/member/info/member","list":"/services/shcluster/member/info/member"},"author":"system","acl":{"app":"","can_list":true,"can_write":true,"modifiable":false,"owner":"system","perms":{"read":["admin","splunk-system-role"],"write":["admin","splunk-system-role"]},"removable":false,"sharing":"system"},"content":{"active_historical_search_count":0,"active_realtime_search_count":0,"adhoc_searchhead":false,"eai:acl":null,"is_registered":true,"last_heartbeat_attempt":1584289836,"maintenance_mode":false,"no_artifact_replications":false,"peer_load_stats_gla_15m":0,"peer_load_stats_gla_1m":0,"peer_load_stats_gla_5m":0,"peer_load_stats_max_runtime":0,"peer_load_stats_num_autosummary":0,"peer_load_stats_num_historical":0,"peer_load_stats_num_realtime":0,"peer_load_stats_num_running":0,"peer_load_stats_total_runtime":0,"restart_state":"NoRestart","status":"ManualDetention"}}],"paging":{"total":1,"perPage":30,"offset":0},"messages":[]}`,
	}
	mockHandlers = append(mockHandlers, spltest.MockHTTPHandler{
		Method: "POST",
		URL:    "https://splunk-stack1-search-head-1.splunk-stack1-search-head-headless.test.svc.cluster.local:8089/services/shcluster/member/consensus/default/remove_server?output_mode=json",
		Status: 200,
		Err:    nil,
		Body:   ``,
	})
	pvcCalls := []spltest.MockFuncCall{
		{MetaName: "*v1.PersistentVolumeClaim-test-pvc-etc-splunk-stack1-1"},
		{MetaName: "*v1.PersistentVolumeClaim-test-pvc-var-splunk-stack1-1"},
	}
	extraCalls := []spltest.MockFuncCall{
		{MetaName: "*v1.Pod-test-splunk-stack1-search-head-1"},
		{MetaName: "*v1.Pod-test-splunk-stack1-search-head-1"},
	}

	wantCalls = map[string][]spltest.MockFuncCall{"Get": {funcCalls[0], funcCalls[1], funcCalls[2]}, "Delete": pvcCalls, "Update": {funcCalls[0]}, "Create": {funcCalls[1]}}
	wantCalls["Get"] = append(wantCalls["Get"], extraCalls...)
	wantCalls["Get"] = append(wantCalls["Get"], pvcCalls...)
	pvcList := []*corev1.PersistentVolumeClaim{
		{ObjectMeta: metav1.ObjectMeta{Name: "pvc-etc-splunk-stack1-1", Namespace: "test"}},
		{ObjectMeta: metav1.ObjectMeta{Name: "pvc-var-splunk-stack1-1", Namespace: "test"}},
	}
	pod.ObjectMeta.Name = "splunk-stack1-0"
	replicas = 2
	statefulSet.Status.Replicas = 2
	statefulSet.Status.ReadyReplicas = 2
	statefulSet.Status.UpdatedReplicas = 2
	method = "searchHeadClusterPodManager.Update(Remove Member)"
	searchHeadClusterPodManagerTester(t, method, mockHandlers, 1, splcommon.PhaseScalingDown, statefulSet, wantCalls, nil, statefulSet, pod, pvcList[0], pvcList[1])
}

func TestApplyShcSecret(t *testing.T) {
	method := "ApplyShcSecret"
	scopedLog := log.WithName(method)
	var initObjectList []runtime.Object

	c := spltest.NewMockClient()

	// Get namespace scoped secret
	nsSecret, err := splutil.ApplyNamespaceScopedSecretObject(c, "test")
	if err != nil {
		t.Errorf("Apply namespace scoped secret failed")
	}

	// Create pod
	pod := &corev1.Pod{
		ObjectMeta: metav1.ObjectMeta{
			Name:      "splunk-stack1-search-head-0",
			Namespace: "test",
			Labels: map[string]string{
				"controller-revision-hash": "v0",
			},
		},
		Spec: corev1.PodSpec{
			Containers: []corev1.Container{
				{
					VolumeMounts: []corev1.VolumeMount{
						{
							MountPath: "/mnt/splunk-secrets",
							Name:      "mnt-splunk-secrets",
						},
					},
				},
			},
			Volumes: []corev1.Volume{
				{
					Name: "mnt-splunk-secrets",
					VolumeSource: corev1.VolumeSource{
						Secret: &corev1.SecretVolumeSource{
							SecretName: "stack1-secrets",
						},
					},
				},
			},
		},
	}
	initObjectList = append(initObjectList, pod)

	secrets := &corev1.Secret{
		ObjectMeta: metav1.ObjectMeta{
			Name:      "stack1-secrets",
			Namespace: "test",
		},
		Data: map[string][]byte{
			"password":   {'1', '2', '3'},
			"shc_secret": {'a'},
		},
	}
	initObjectList = append(initObjectList, secrets)

	c.AddObjects(initObjectList)

	mockHandlers := []spltest.MockHTTPHandler{
		{
			Method: "POST",
			URL:    "https://splunk-stack1-search-head-0.splunk-stack1-search-head-headless.test.svc.cluster.local:8089/services/server/control/restart",
			Status: 200,
			Err:    nil,
		},
		{
			Method: "POST",
			URL:    "https://splunk-stack1-search-head-0.splunk-stack1-search-head-headless.test.svc.cluster.local:8089/services/server/control/restart",
			Status: 200,
			Err:    nil,
		},
	}

	cr := enterprisev1.SearchHeadCluster{
		TypeMeta: metav1.TypeMeta{
			Kind: "SearchHeadCluster",
		},
		ObjectMeta: metav1.ObjectMeta{
			Name:      "stack1",
			Namespace: "test",
		},
	}
	cr.Status.AdminPasswordChangedSecrets = make(map[string]bool)
	mockSplunkClient := &spltest.MockHTTPClient{}
	mockSplunkClient.AddHandlers(mockHandlers...)
	mgr := &searchHeadClusterPodManager{
		c:       c,
		log:     scopedLog,
		cr:      &cr,
		secrets: secrets,
		newSplunkClient: func(managementURI, username, password string) *splclient.SplunkClient {
			c := splclient.NewSplunkClient(managementURI, username, password)
			c.Client = mockSplunkClient
			return c
		},
	}

	// Set resource version as that of NS secret
	err = ApplyShcSecret(mgr, 1, true)
	if err != nil {
		t.Errorf("Couldn't apply shc secret %s", err.Error())
	}

	// Change resource version and test
	mgr.cr.Status.NamespaceSecretResourceVersion = "0"
	err = ApplyShcSecret(mgr, 1, true)
	if err != nil {
		t.Errorf("Couldn't apply shc secret %s", err.Error())
	}
	mockSplunkClient.CheckRequests(t, method)

	// Don't set as it is set already
	err = ApplyShcSecret(mgr, 1, true)
	if err != nil {
		t.Errorf("Couldn't apply shc secret %s", err.Error())
	}

	// Update admin password in secret again to hit already set scenario
	secrets.Data["password"] = []byte{'1'}
	err = splutil.UpdateResource(c, secrets)
	if err != nil {
		t.Errorf("Couldn't update resource")
	}

	mgr.cr.Status.ShcSecretChanged[0] = false
	// Test set again for shc_secret
	err = ApplyShcSecret(mgr, 1, true)
	if err != nil {
		t.Errorf("Couldn't apply shc secret %s", err.Error())
	}

	// Update admin password in secret again to hit already set scenario
	secrets.Data["password"] = []byte{'1'}
	err = splutil.UpdateResource(c, secrets)
	if err != nil {
		t.Errorf("Couldn't update resource")
	}

	mgr.cr.Status.ShcSecretChanged[0] = false
	mgr.cr.Status.AdminSecretChanged[0] = false
	// Test set again for admin password
	err = ApplyShcSecret(mgr, 1, true)
	if err != nil {
		t.Errorf("Couldn't apply shc secret %s", err.Error())
	}

	// Missing shc_secret scenario
	secrets = &corev1.Secret{
		ObjectMeta: metav1.ObjectMeta{
			Name:      "stack1-secrets",
			Namespace: "test",
		},
		Data: map[string][]byte{
			"password": {'1', '2', '3'},
		},
	}
	err = splutil.UpdateResource(c, secrets)
	if err != nil {
		t.Errorf("Couldn't update resource")
	}

	err = ApplyShcSecret(mgr, 1, true)
	if err.Error() != fmt.Sprintf(splcommon.SecretTokenNotRetrievable, "shc_secret") {
		t.Errorf("Couldn't recognize missing shc_secret %s", err.Error())
	}

	// Missing admin password scenario
	secrets = &corev1.Secret{
		ObjectMeta: metav1.ObjectMeta{
			Name:      "stack1-secrets",
			Namespace: "test",
		},
		Data: map[string][]byte{
			"shc_secret": {'a'},
		},
	}

	err = splutil.UpdateResource(c, secrets)
	if err != nil {
		t.Errorf("Couldn't update resource")
	}

	err = ApplyShcSecret(mgr, 1, true)
	if err.Error() != fmt.Sprintf(splcommon.SecretTokenNotRetrievable, "admin password") {
		t.Errorf("Couldn't recognize missing admin password %s", err.Error())
	}

	// Make resource version of ns secret and cr the same
	mgr.cr.Status.NamespaceSecretResourceVersion = "1"
	nsSecret.ResourceVersion = mgr.cr.Status.NamespaceSecretResourceVersion
	err = splutil.UpdateResource(c, nsSecret)
	if err != nil {
		t.Errorf("Couldn't update resource")
	}

	err = ApplyShcSecret(mgr, 1, true)
	if err != nil {
		t.Errorf("Couldn't apply shc secret %s", err.Error())
	}
}

func TestGetSearchHeadStatefulSet(t *testing.T) {
	cr := enterprisev1.SearchHeadCluster{
		ObjectMeta: metav1.ObjectMeta{
			Name:      "stack1",
			Namespace: "test",
		},
	}

	c := spltest.NewMockClient()
	_, err := splutil.ApplyNamespaceScopedSecretObject(c, "test")
	if err != nil {
		t.Errorf("Failed to create namespace scoped object")
	}

	test := func(want string) {
		f := func() (interface{}, error) {
			if err := validateSearchHeadClusterSpec(&cr); err != nil {
				t.Errorf("validateSearchHeadClusterSpec() returned error: %v", err)
			}
			return getSearchHeadStatefulSet(c, &cr)
		}
		configTester(t, fmt.Sprintf("getSearchHeadStatefulSet(Replicas=%d)", cr.Spec.Replicas), f, want)
	}

	cr.Spec.Replicas = 3
	test(`{"kind":"StatefulSet","apiVersion":"apps/v1","metadata":{"name":"splunk-stack1-search-head","namespace":"test","creationTimestamp":null,"ownerReferences":[{"apiVersion":"","kind":"","name":"stack1","uid":"","controller":true}]},"spec":{"replicas":3,"selector":{"matchLabels":{"app.kubernetes.io/component":"search-head","app.kubernetes.io/instance":"splunk-stack1-search-head","app.kubernetes.io/managed-by":"splunk-operator","app.kubernetes.io/name":"search-head","app.kubernetes.io/part-of":"splunk-stack1-search-head"}},"template":{"metadata":{"creationTimestamp":null,"labels":{"app.kubernetes.io/component":"search-head","app.kubernetes.io/instance":"splunk-stack1-search-head","app.kubernetes.io/managed-by":"splunk-operator","app.kubernetes.io/name":"search-head","app.kubernetes.io/part-of":"splunk-stack1-search-head"},"annotations":{"traffic.sidecar.istio.io/excludeOutboundPorts":"8089,8191,9997","traffic.sidecar.istio.io/includeInboundPorts":"8000"}},"spec":{"volumes":[{"name":"mnt-splunk-secrets","secret":{"secretName":"splunk-stack1-search-head-secret-v1","defaultMode":420}}],"containers":[{"name":"splunk","image":"splunk/splunk","ports":[{"name":"http-splunkweb","containerPort":8000,"protocol":"TCP"},{"name":"https-splunkd","containerPort":8089,"protocol":"TCP"}],"env":[{"name":"SPLUNK_HOME","value":"/opt/splunk"},{"name":"SPLUNK_START_ARGS","value":"--accept-license"},{"name":"SPLUNK_DEFAULTS_URL","value":"/mnt/splunk-secrets/default.yml"},{"name":"SPLUNK_HOME_OWNERSHIP_ENFORCEMENT","value":"false"},{"name":"SPLUNK_ROLE","value":"splunk_search_head"},{"name":"SPLUNK_DECLARATIVE_ADMIN_PASSWORD","value":"true"},{"name":"SPLUNK_SEARCH_HEAD_URL","value":"splunk-stack1-search-head-0.splunk-stack1-search-head-headless.test.svc.cluster.local,splunk-stack1-search-head-1.splunk-stack1-search-head-headless.test.svc.cluster.local,splunk-stack1-search-head-2.splunk-stack1-search-head-headless.test.svc.cluster.local"},{"name":"SPLUNK_SEARCH_HEAD_CAPTAIN_URL","value":"splunk-stack1-search-head-0.splunk-stack1-search-head-headless.test.svc.cluster.local"},{"name":"SPLUNK_DEPLOYER_URL","value":"splunk-stack1-deployer-service"}],"resources":{"limits":{"cpu":"4","memory":"8Gi"},"requests":{"cpu":"100m","memory":"512Mi"}},"volumeMounts":[{"name":"pvc-etc","mountPath":"/opt/splunk/etc"},{"name":"pvc-var","mountPath":"/opt/splunk/var"},{"name":"mnt-splunk-secrets","mountPath":"/mnt/splunk-secrets"}],"livenessProbe":{"exec":{"command":["/sbin/checkstate.sh"]},"initialDelaySeconds":300,"timeoutSeconds":30,"periodSeconds":30},"readinessProbe":{"exec":{"command":["/bin/grep","started","/opt/container_artifact/splunk-container.state"]},"initialDelaySeconds":10,"timeoutSeconds":5,"periodSeconds":5},"imagePullPolicy":"IfNotPresent"}],"securityContext":{"runAsUser":41812,"fsGroup":41812},"affinity":{"podAntiAffinity":{"preferredDuringSchedulingIgnoredDuringExecution":[{"weight":100,"podAffinityTerm":{"labelSelector":{"matchExpressions":[{"key":"app.kubernetes.io/instance","operator":"In","values":["splunk-stack1-search-head"]}]},"topologyKey":"kubernetes.io/hostname"}}]}},"schedulerName":"default-scheduler"}},"volumeClaimTemplates":[{"metadata":{"name":"pvc-etc","namespace":"test","creationTimestamp":null,"labels":{"app.kubernetes.io/component":"search-head","app.kubernetes.io/instance":"splunk-stack1-search-head","app.kubernetes.io/managed-by":"splunk-operator","app.kubernetes.io/name":"search-head","app.kubernetes.io/part-of":"splunk-stack1-search-head"}},"spec":{"accessModes":["ReadWriteOnce"],"resources":{"requests":{"storage":"10Gi"}}},"status":{}},{"metadata":{"name":"pvc-var","namespace":"test","creationTimestamp":null,"labels":{"app.kubernetes.io/component":"search-head","app.kubernetes.io/instance":"splunk-stack1-search-head","app.kubernetes.io/managed-by":"splunk-operator","app.kubernetes.io/name":"search-head","app.kubernetes.io/part-of":"splunk-stack1-search-head"}},"spec":{"accessModes":["ReadWriteOnce"],"resources":{"requests":{"storage":"100Gi"}}},"status":{}}],"serviceName":"splunk-stack1-search-head-headless","podManagementPolicy":"Parallel","updateStrategy":{"type":"OnDelete"}},"status":{"replicas":0}}`)

	cr.Spec.Replicas = 4
	test(`{"kind":"StatefulSet","apiVersion":"apps/v1","metadata":{"name":"splunk-stack1-search-head","namespace":"test","creationTimestamp":null,"ownerReferences":[{"apiVersion":"","kind":"","name":"stack1","uid":"","controller":true}]},"spec":{"replicas":4,"selector":{"matchLabels":{"app.kubernetes.io/component":"search-head","app.kubernetes.io/instance":"splunk-stack1-search-head","app.kubernetes.io/managed-by":"splunk-operator","app.kubernetes.io/name":"search-head","app.kubernetes.io/part-of":"splunk-stack1-search-head"}},"template":{"metadata":{"creationTimestamp":null,"labels":{"app.kubernetes.io/component":"search-head","app.kubernetes.io/instance":"splunk-stack1-search-head","app.kubernetes.io/managed-by":"splunk-operator","app.kubernetes.io/name":"search-head","app.kubernetes.io/part-of":"splunk-stack1-search-head"},"annotations":{"traffic.sidecar.istio.io/excludeOutboundPorts":"8089,8191,9997","traffic.sidecar.istio.io/includeInboundPorts":"8000"}},"spec":{"volumes":[{"name":"mnt-splunk-secrets","secret":{"secretName":"splunk-stack1-search-head-secret-v1","defaultMode":420}}],"containers":[{"name":"splunk","image":"splunk/splunk","ports":[{"name":"http-splunkweb","containerPort":8000,"protocol":"TCP"},{"name":"https-splunkd","containerPort":8089,"protocol":"TCP"}],"env":[{"name":"SPLUNK_HOME","value":"/opt/splunk"},{"name":"SPLUNK_START_ARGS","value":"--accept-license"},{"name":"SPLUNK_DEFAULTS_URL","value":"/mnt/splunk-secrets/default.yml"},{"name":"SPLUNK_HOME_OWNERSHIP_ENFORCEMENT","value":"false"},{"name":"SPLUNK_ROLE","value":"splunk_search_head"},{"name":"SPLUNK_DECLARATIVE_ADMIN_PASSWORD","value":"true"},{"name":"SPLUNK_SEARCH_HEAD_URL","value":"splunk-stack1-search-head-0.splunk-stack1-search-head-headless.test.svc.cluster.local,splunk-stack1-search-head-1.splunk-stack1-search-head-headless.test.svc.cluster.local,splunk-stack1-search-head-2.splunk-stack1-search-head-headless.test.svc.cluster.local,splunk-stack1-search-head-3.splunk-stack1-search-head-headless.test.svc.cluster.local"},{"name":"SPLUNK_SEARCH_HEAD_CAPTAIN_URL","value":"splunk-stack1-search-head-0.splunk-stack1-search-head-headless.test.svc.cluster.local"},{"name":"SPLUNK_DEPLOYER_URL","value":"splunk-stack1-deployer-service"}],"resources":{"limits":{"cpu":"4","memory":"8Gi"},"requests":{"cpu":"100m","memory":"512Mi"}},"volumeMounts":[{"name":"pvc-etc","mountPath":"/opt/splunk/etc"},{"name":"pvc-var","mountPath":"/opt/splunk/var"},{"name":"mnt-splunk-secrets","mountPath":"/mnt/splunk-secrets"}],"livenessProbe":{"exec":{"command":["/sbin/checkstate.sh"]},"initialDelaySeconds":300,"timeoutSeconds":30,"periodSeconds":30},"readinessProbe":{"exec":{"command":["/bin/grep","started","/opt/container_artifact/splunk-container.state"]},"initialDelaySeconds":10,"timeoutSeconds":5,"periodSeconds":5},"imagePullPolicy":"IfNotPresent"}],"securityContext":{"runAsUser":41812,"fsGroup":41812},"affinity":{"podAntiAffinity":{"preferredDuringSchedulingIgnoredDuringExecution":[{"weight":100,"podAffinityTerm":{"labelSelector":{"matchExpressions":[{"key":"app.kubernetes.io/instance","operator":"In","values":["splunk-stack1-search-head"]}]},"topologyKey":"kubernetes.io/hostname"}}]}},"schedulerName":"default-scheduler"}},"volumeClaimTemplates":[{"metadata":{"name":"pvc-etc","namespace":"test","creationTimestamp":null,"labels":{"app.kubernetes.io/component":"search-head","app.kubernetes.io/instance":"splunk-stack1-search-head","app.kubernetes.io/managed-by":"splunk-operator","app.kubernetes.io/name":"search-head","app.kubernetes.io/part-of":"splunk-stack1-search-head"}},"spec":{"accessModes":["ReadWriteOnce"],"resources":{"requests":{"storage":"10Gi"}}},"status":{}},{"metadata":{"name":"pvc-var","namespace":"test","creationTimestamp":null,"labels":{"app.kubernetes.io/component":"search-head","app.kubernetes.io/instance":"splunk-stack1-search-head","app.kubernetes.io/managed-by":"splunk-operator","app.kubernetes.io/name":"search-head","app.kubernetes.io/part-of":"splunk-stack1-search-head"}},"spec":{"accessModes":["ReadWriteOnce"],"resources":{"requests":{"storage":"100Gi"}}},"status":{}}],"serviceName":"splunk-stack1-search-head-headless","podManagementPolicy":"Parallel","updateStrategy":{"type":"OnDelete"}},"status":{"replicas":0}}`)

	cr.Spec.Replicas = 5
	cr.Spec.ClusterMasterRef.Name = "stack1"
	test(`{"kind":"StatefulSet","apiVersion":"apps/v1","metadata":{"name":"splunk-stack1-search-head","namespace":"test","creationTimestamp":null,"ownerReferences":[{"apiVersion":"","kind":"","name":"stack1","uid":"","controller":true}]},"spec":{"replicas":5,"selector":{"matchLabels":{"app.kubernetes.io/component":"search-head","app.kubernetes.io/instance":"splunk-stack1-search-head","app.kubernetes.io/managed-by":"splunk-operator","app.kubernetes.io/name":"search-head","app.kubernetes.io/part-of":"splunk-stack1-search-head"}},"template":{"metadata":{"creationTimestamp":null,"labels":{"app.kubernetes.io/component":"search-head","app.kubernetes.io/instance":"splunk-stack1-search-head","app.kubernetes.io/managed-by":"splunk-operator","app.kubernetes.io/name":"search-head","app.kubernetes.io/part-of":"splunk-stack1-search-head"},"annotations":{"traffic.sidecar.istio.io/excludeOutboundPorts":"8089,8191,9997","traffic.sidecar.istio.io/includeInboundPorts":"8000"}},"spec":{"volumes":[{"name":"mnt-splunk-secrets","secret":{"secretName":"splunk-stack1-search-head-secret-v1","defaultMode":420}}],"containers":[{"name":"splunk","image":"splunk/splunk","ports":[{"name":"http-splunkweb","containerPort":8000,"protocol":"TCP"},{"name":"https-splunkd","containerPort":8089,"protocol":"TCP"}],"env":[{"name":"SPLUNK_HOME","value":"/opt/splunk"},{"name":"SPLUNK_START_ARGS","value":"--accept-license"},{"name":"SPLUNK_DEFAULTS_URL","value":"/mnt/splunk-secrets/default.yml"},{"name":"SPLUNK_HOME_OWNERSHIP_ENFORCEMENT","value":"false"},{"name":"SPLUNK_ROLE","value":"splunk_search_head"},{"name":"SPLUNK_DECLARATIVE_ADMIN_PASSWORD","value":"true"},{"name":"SPLUNK_SEARCH_HEAD_URL","value":"splunk-stack1-search-head-0.splunk-stack1-search-head-headless.test.svc.cluster.local,splunk-stack1-search-head-1.splunk-stack1-search-head-headless.test.svc.cluster.local,splunk-stack1-search-head-2.splunk-stack1-search-head-headless.test.svc.cluster.local,splunk-stack1-search-head-3.splunk-stack1-search-head-headless.test.svc.cluster.local,splunk-stack1-search-head-4.splunk-stack1-search-head-headless.test.svc.cluster.local"},{"name":"SPLUNK_SEARCH_HEAD_CAPTAIN_URL","value":"splunk-stack1-search-head-0.splunk-stack1-search-head-headless.test.svc.cluster.local"},{"name":"SPLUNK_DEPLOYER_URL","value":"splunk-stack1-deployer-service"},{"name":"SPLUNK_CLUSTER_MASTER_URL","value":"splunk-stack1-cluster-master-service"}],"resources":{"limits":{"cpu":"4","memory":"8Gi"},"requests":{"cpu":"100m","memory":"512Mi"}},"volumeMounts":[{"name":"pvc-etc","mountPath":"/opt/splunk/etc"},{"name":"pvc-var","mountPath":"/opt/splunk/var"},{"name":"mnt-splunk-secrets","mountPath":"/mnt/splunk-secrets"}],"livenessProbe":{"exec":{"command":["/sbin/checkstate.sh"]},"initialDelaySeconds":300,"timeoutSeconds":30,"periodSeconds":30},"readinessProbe":{"exec":{"command":["/bin/grep","started","/opt/container_artifact/splunk-container.state"]},"initialDelaySeconds":10,"timeoutSeconds":5,"periodSeconds":5},"imagePullPolicy":"IfNotPresent"}],"securityContext":{"runAsUser":41812,"fsGroup":41812},"affinity":{"podAntiAffinity":{"preferredDuringSchedulingIgnoredDuringExecution":[{"weight":100,"podAffinityTerm":{"labelSelector":{"matchExpressions":[{"key":"app.kubernetes.io/instance","operator":"In","values":["splunk-stack1-search-head"]}]},"topologyKey":"kubernetes.io/hostname"}}]}},"schedulerName":"default-scheduler"}},"volumeClaimTemplates":[{"metadata":{"name":"pvc-etc","namespace":"test","creationTimestamp":null,"labels":{"app.kubernetes.io/component":"search-head","app.kubernetes.io/instance":"splunk-stack1-search-head","app.kubernetes.io/managed-by":"splunk-operator","app.kubernetes.io/name":"search-head","app.kubernetes.io/part-of":"splunk-stack1-search-head"}},"spec":{"accessModes":["ReadWriteOnce"],"resources":{"requests":{"storage":"10Gi"}}},"status":{}},{"metadata":{"name":"pvc-var","namespace":"test","creationTimestamp":null,"labels":{"app.kubernetes.io/component":"search-head","app.kubernetes.io/instance":"splunk-stack1-search-head","app.kubernetes.io/managed-by":"splunk-operator","app.kubernetes.io/name":"search-head","app.kubernetes.io/part-of":"splunk-stack1-search-head"}},"spec":{"accessModes":["ReadWriteOnce"],"resources":{"requests":{"storage":"100Gi"}}},"status":{}}],"serviceName":"splunk-stack1-search-head-headless","podManagementPolicy":"Parallel","updateStrategy":{"type":"OnDelete"}},"status":{"replicas":0}}`)

	cr.Spec.Replicas = 6

	cr.Spec.ClusterMasterRef.Namespace = "test2"
	test(`{"kind":"StatefulSet","apiVersion":"apps/v1","metadata":{"name":"splunk-stack1-search-head","namespace":"test","creationTimestamp":null,"ownerReferences":[{"apiVersion":"","kind":"","name":"stack1","uid":"","controller":true}]},"spec":{"replicas":6,"selector":{"matchLabels":{"app.kubernetes.io/component":"search-head","app.kubernetes.io/instance":"splunk-stack1-search-head","app.kubernetes.io/managed-by":"splunk-operator","app.kubernetes.io/name":"search-head","app.kubernetes.io/part-of":"splunk-stack1-search-head"}},"template":{"metadata":{"creationTimestamp":null,"labels":{"app.kubernetes.io/component":"search-head","app.kubernetes.io/instance":"splunk-stack1-search-head","app.kubernetes.io/managed-by":"splunk-operator","app.kubernetes.io/name":"search-head","app.kubernetes.io/part-of":"splunk-stack1-search-head"},"annotations":{"traffic.sidecar.istio.io/excludeOutboundPorts":"8089,8191,9997","traffic.sidecar.istio.io/includeInboundPorts":"8000"}},"spec":{"volumes":[{"name":"mnt-splunk-secrets","secret":{"secretName":"splunk-stack1-search-head-secret-v1","defaultMode":420}}],"containers":[{"name":"splunk","image":"splunk/splunk","ports":[{"name":"http-splunkweb","containerPort":8000,"protocol":"TCP"},{"name":"https-splunkd","containerPort":8089,"protocol":"TCP"}],"env":[{"name":"SPLUNK_HOME","value":"/opt/splunk"},{"name":"SPLUNK_START_ARGS","value":"--accept-license"},{"name":"SPLUNK_DEFAULTS_URL","value":"/mnt/splunk-secrets/default.yml"},{"name":"SPLUNK_HOME_OWNERSHIP_ENFORCEMENT","value":"false"},{"name":"SPLUNK_ROLE","value":"splunk_search_head"},{"name":"SPLUNK_DECLARATIVE_ADMIN_PASSWORD","value":"true"},{"name":"SPLUNK_SEARCH_HEAD_URL","value":"splunk-stack1-search-head-0.splunk-stack1-search-head-headless.test.svc.cluster.local,splunk-stack1-search-head-1.splunk-stack1-search-head-headless.test.svc.cluster.local,splunk-stack1-search-head-2.splunk-stack1-search-head-headless.test.svc.cluster.local,splunk-stack1-search-head-3.splunk-stack1-search-head-headless.test.svc.cluster.local,splunk-stack1-search-head-4.splunk-stack1-search-head-headless.test.svc.cluster.local,splunk-stack1-search-head-5.splunk-stack1-search-head-headless.test.svc.cluster.local"},{"name":"SPLUNK_SEARCH_HEAD_CAPTAIN_URL","value":"splunk-stack1-search-head-0.splunk-stack1-search-head-headless.test.svc.cluster.local"},{"name":"SPLUNK_DEPLOYER_URL","value":"splunk-stack1-deployer-service"},{"name":"SPLUNK_CLUSTER_MASTER_URL","value":"splunk-stack1-cluster-master-service.test2.svc.cluster.local"}],"resources":{"limits":{"cpu":"4","memory":"8Gi"},"requests":{"cpu":"100m","memory":"512Mi"}},"volumeMounts":[{"name":"pvc-etc","mountPath":"/opt/splunk/etc"},{"name":"pvc-var","mountPath":"/opt/splunk/var"},{"name":"mnt-splunk-secrets","mountPath":"/mnt/splunk-secrets"}],"livenessProbe":{"exec":{"command":["/sbin/checkstate.sh"]},"initialDelaySeconds":300,"timeoutSeconds":30,"periodSeconds":30},"readinessProbe":{"exec":{"command":["/bin/grep","started","/opt/container_artifact/splunk-container.state"]},"initialDelaySeconds":10,"timeoutSeconds":5,"periodSeconds":5},"imagePullPolicy":"IfNotPresent"}],"securityContext":{"runAsUser":41812,"fsGroup":41812},"affinity":{"podAntiAffinity":{"preferredDuringSchedulingIgnoredDuringExecution":[{"weight":100,"podAffinityTerm":{"labelSelector":{"matchExpressions":[{"key":"app.kubernetes.io/instance","operator":"In","values":["splunk-stack1-search-head"]}]},"topologyKey":"kubernetes.io/hostname"}}]}},"schedulerName":"default-scheduler"}},"volumeClaimTemplates":[{"metadata":{"name":"pvc-etc","namespace":"test","creationTimestamp":null,"labels":{"app.kubernetes.io/component":"search-head","app.kubernetes.io/instance":"splunk-stack1-search-head","app.kubernetes.io/managed-by":"splunk-operator","app.kubernetes.io/name":"search-head","app.kubernetes.io/part-of":"splunk-stack1-search-head"}},"spec":{"accessModes":["ReadWriteOnce"],"resources":{"requests":{"storage":"10Gi"}}},"status":{}},{"metadata":{"name":"pvc-var","namespace":"test","creationTimestamp":null,"labels":{"app.kubernetes.io/component":"search-head","app.kubernetes.io/instance":"splunk-stack1-search-head","app.kubernetes.io/managed-by":"splunk-operator","app.kubernetes.io/name":"search-head","app.kubernetes.io/part-of":"splunk-stack1-search-head"}},"spec":{"accessModes":["ReadWriteOnce"],"resources":{"requests":{"storage":"100Gi"}}},"status":{}}],"serviceName":"splunk-stack1-search-head-headless","podManagementPolicy":"Parallel","updateStrategy":{"type":"OnDelete"}},"status":{"replicas":0}}`)

	cr.Spec.DefaultsURLApps = "/mnt/apps/apps.yml"
	test(`{"kind":"StatefulSet","apiVersion":"apps/v1","metadata":{"name":"splunk-stack1-search-head","namespace":"test","creationTimestamp":null,"ownerReferences":[{"apiVersion":"","kind":"","name":"stack1","uid":"","controller":true}]},"spec":{"replicas":6,"selector":{"matchLabels":{"app.kubernetes.io/component":"search-head","app.kubernetes.io/instance":"splunk-stack1-search-head","app.kubernetes.io/managed-by":"splunk-operator","app.kubernetes.io/name":"search-head","app.kubernetes.io/part-of":"splunk-stack1-search-head"}},"template":{"metadata":{"creationTimestamp":null,"labels":{"app.kubernetes.io/component":"search-head","app.kubernetes.io/instance":"splunk-stack1-search-head","app.kubernetes.io/managed-by":"splunk-operator","app.kubernetes.io/name":"search-head","app.kubernetes.io/part-of":"splunk-stack1-search-head"},"annotations":{"traffic.sidecar.istio.io/excludeOutboundPorts":"8089,8191,9997","traffic.sidecar.istio.io/includeInboundPorts":"8000"}},"spec":{"volumes":[{"name":"mnt-splunk-secrets","secret":{"secretName":"splunk-stack1-search-head-secret-v1","defaultMode":420}}],"containers":[{"name":"splunk","image":"splunk/splunk","ports":[{"name":"http-splunkweb","containerPort":8000,"protocol":"TCP"},{"name":"https-splunkd","containerPort":8089,"protocol":"TCP"}],"env":[{"name":"SPLUNK_HOME","value":"/opt/splunk"},{"name":"SPLUNK_START_ARGS","value":"--accept-license"},{"name":"SPLUNK_DEFAULTS_URL","value":"/mnt/splunk-secrets/default.yml"},{"name":"SPLUNK_HOME_OWNERSHIP_ENFORCEMENT","value":"false"},{"name":"SPLUNK_ROLE","value":"splunk_search_head"},{"name":"SPLUNK_DECLARATIVE_ADMIN_PASSWORD","value":"true"},{"name":"SPLUNK_SEARCH_HEAD_URL","value":"splunk-stack1-search-head-0.splunk-stack1-search-head-headless.test.svc.cluster.local,splunk-stack1-search-head-1.splunk-stack1-search-head-headless.test.svc.cluster.local,splunk-stack1-search-head-2.splunk-stack1-search-head-headless.test.svc.cluster.local,splunk-stack1-search-head-3.splunk-stack1-search-head-headless.test.svc.cluster.local,splunk-stack1-search-head-4.splunk-stack1-search-head-headless.test.svc.cluster.local,splunk-stack1-search-head-5.splunk-stack1-search-head-headless.test.svc.cluster.local"},{"name":"SPLUNK_SEARCH_HEAD_CAPTAIN_URL","value":"splunk-stack1-search-head-0.splunk-stack1-search-head-headless.test.svc.cluster.local"},{"name":"SPLUNK_DEPLOYER_URL","value":"splunk-stack1-deployer-service"},{"name":"SPLUNK_CLUSTER_MASTER_URL","value":"splunk-stack1-cluster-master-service.test2.svc.cluster.local"}],"resources":{"limits":{"cpu":"4","memory":"8Gi"},"requests":{"cpu":"100m","memory":"512Mi"}},"volumeMounts":[{"name":"pvc-etc","mountPath":"/opt/splunk/etc"},{"name":"pvc-var","mountPath":"/opt/splunk/var"},{"name":"mnt-splunk-secrets","mountPath":"/mnt/splunk-secrets"}],"livenessProbe":{"exec":{"command":["/sbin/checkstate.sh"]},"initialDelaySeconds":300,"timeoutSeconds":30,"periodSeconds":30},"readinessProbe":{"exec":{"command":["/bin/grep","started","/opt/container_artifact/splunk-container.state"]},"initialDelaySeconds":10,"timeoutSeconds":5,"periodSeconds":5},"imagePullPolicy":"IfNotPresent"}],"securityContext":{"runAsUser":41812,"fsGroup":41812},"affinity":{"podAntiAffinity":{"preferredDuringSchedulingIgnoredDuringExecution":[{"weight":100,"podAffinityTerm":{"labelSelector":{"matchExpressions":[{"key":"app.kubernetes.io/instance","operator":"In","values":["splunk-stack1-search-head"]}]},"topologyKey":"kubernetes.io/hostname"}}]}},"schedulerName":"default-scheduler"}},"volumeClaimTemplates":[{"metadata":{"name":"pvc-etc","namespace":"test","creationTimestamp":null,"labels":{"app.kubernetes.io/component":"search-head","app.kubernetes.io/instance":"splunk-stack1-search-head","app.kubernetes.io/managed-by":"splunk-operator","app.kubernetes.io/name":"search-head","app.kubernetes.io/part-of":"splunk-stack1-search-head"}},"spec":{"accessModes":["ReadWriteOnce"],"resources":{"requests":{"storage":"10Gi"}}},"status":{}},{"metadata":{"name":"pvc-var","namespace":"test","creationTimestamp":null,"labels":{"app.kubernetes.io/component":"search-head","app.kubernetes.io/instance":"splunk-stack1-search-head","app.kubernetes.io/managed-by":"splunk-operator","app.kubernetes.io/name":"search-head","app.kubernetes.io/part-of":"splunk-stack1-search-head"}},"spec":{"accessModes":["ReadWriteOnce"],"resources":{"requests":{"storage":"100Gi"}}},"status":{}}],"serviceName":"splunk-stack1-search-head-headless","podManagementPolicy":"Parallel","updateStrategy":{"type":"OnDelete"}},"status":{"replicas":0}}`)

	// Define additional service port in CR and verified the statefulset has the new port
	test(`{"kind":"StatefulSet","apiVersion":"apps/v1","metadata":{"name":"splunk-stack1-search-head","namespace":"test","creationTimestamp":null,"ownerReferences":[{"apiVersion":"","kind":"","name":"stack1","uid":"","controller":true}]},"spec":{"replicas":6,"selector":{"matchLabels":{"app.kubernetes.io/component":"search-head","app.kubernetes.io/instance":"splunk-stack1-search-head","app.kubernetes.io/managed-by":"splunk-operator","app.kubernetes.io/name":"search-head","app.kubernetes.io/part-of":"splunk-stack1-search-head"}},"template":{"metadata":{"creationTimestamp":null,"labels":{"app.kubernetes.io/component":"search-head","app.kubernetes.io/instance":"splunk-stack1-search-head","app.kubernetes.io/managed-by":"splunk-operator","app.kubernetes.io/name":"search-head","app.kubernetes.io/part-of":"splunk-stack1-search-head"},"annotations":{"traffic.sidecar.istio.io/excludeOutboundPorts":"8089,8191,9997","traffic.sidecar.istio.io/includeInboundPorts":"8000"}},"spec":{"volumes":[{"name":"mnt-splunk-secrets","secret":{"secretName":"splunk-stack1-search-head-secret-v1","defaultMode":420}}],"containers":[{"name":"splunk","image":"splunk/splunk","ports":[{"name":"http-splunkweb","containerPort":8000,"protocol":"TCP"},{"name":"https-splunkd","containerPort":8089,"protocol":"TCP"}],"env":[{"name":"SPLUNK_HOME","value":"/opt/splunk"},{"name":"SPLUNK_START_ARGS","value":"--accept-license"},{"name":"SPLUNK_DEFAULTS_URL","value":"/mnt/splunk-secrets/default.yml"},{"name":"SPLUNK_HOME_OWNERSHIP_ENFORCEMENT","value":"false"},{"name":"SPLUNK_ROLE","value":"splunk_search_head"},{"name":"SPLUNK_DECLARATIVE_ADMIN_PASSWORD","value":"true"},{"name":"SPLUNK_SEARCH_HEAD_URL","value":"splunk-stack1-search-head-0.splunk-stack1-search-head-headless.test.svc.cluster.local,splunk-stack1-search-head-1.splunk-stack1-search-head-headless.test.svc.cluster.local,splunk-stack1-search-head-2.splunk-stack1-search-head-headless.test.svc.cluster.local,splunk-stack1-search-head-3.splunk-stack1-search-head-headless.test.svc.cluster.local,splunk-stack1-search-head-4.splunk-stack1-search-head-headless.test.svc.cluster.local,splunk-stack1-search-head-5.splunk-stack1-search-head-headless.test.svc.cluster.local"},{"name":"SPLUNK_SEARCH_HEAD_CAPTAIN_URL","value":"splunk-stack1-search-head-0.splunk-stack1-search-head-headless.test.svc.cluster.local"},{"name":"SPLUNK_DEPLOYER_URL","value":"splunk-stack1-deployer-service"},{"name":"SPLUNK_CLUSTER_MASTER_URL","value":"splunk-stack1-cluster-master-service.test2.svc.cluster.local"}],"resources":{"limits":{"cpu":"4","memory":"8Gi"},"requests":{"cpu":"100m","memory":"512Mi"}},"volumeMounts":[{"name":"pvc-etc","mountPath":"/opt/splunk/etc"},{"name":"pvc-var","mountPath":"/opt/splunk/var"},{"name":"mnt-splunk-secrets","mountPath":"/mnt/splunk-secrets"}],"livenessProbe":{"exec":{"command":["/sbin/checkstate.sh"]},"initialDelaySeconds":300,"timeoutSeconds":30,"periodSeconds":30},"readinessProbe":{"exec":{"command":["/bin/grep","started","/opt/container_artifact/splunk-container.state"]},"initialDelaySeconds":10,"timeoutSeconds":5,"periodSeconds":5},"imagePullPolicy":"IfNotPresent"}],"securityContext":{"runAsUser":41812,"fsGroup":41812},"affinity":{"podAntiAffinity":{"preferredDuringSchedulingIgnoredDuringExecution":[{"weight":100,"podAffinityTerm":{"labelSelector":{"matchExpressions":[{"key":"app.kubernetes.io/instance","operator":"In","values":["splunk-stack1-search-head"]}]},"topologyKey":"kubernetes.io/hostname"}}]}},"schedulerName":"default-scheduler"}},"volumeClaimTemplates":[{"metadata":{"name":"pvc-etc","namespace":"test","creationTimestamp":null,"labels":{"app.kubernetes.io/component":"search-head","app.kubernetes.io/instance":"splunk-stack1-search-head","app.kubernetes.io/managed-by":"splunk-operator","app.kubernetes.io/name":"search-head","app.kubernetes.io/part-of":"splunk-stack1-search-head"}},"spec":{"accessModes":["ReadWriteOnce"],"resources":{"requests":{"storage":"10Gi"}}},"status":{}},{"metadata":{"name":"pvc-var","namespace":"test","creationTimestamp":null,"labels":{"app.kubernetes.io/component":"search-head","app.kubernetes.io/instance":"splunk-stack1-search-head","app.kubernetes.io/managed-by":"splunk-operator","app.kubernetes.io/name":"search-head","app.kubernetes.io/part-of":"splunk-stack1-search-head"}},"spec":{"accessModes":["ReadWriteOnce"],"resources":{"requests":{"storage":"100Gi"}}},"status":{}}],"serviceName":"splunk-stack1-search-head-headless","podManagementPolicy":"Parallel","updateStrategy":{"type":"OnDelete"}},"status":{"replicas":0}}`)

	// Create a serviceaccount
	current := corev1.ServiceAccount{
		ObjectMeta: metav1.ObjectMeta{
			Name:      "defaults",
			Namespace: "test",
		},
	}
	_ = splutil.CreateResource(c, &current)
	cr.Spec.ServiceAccount = "defaults"
	test(`{"kind":"StatefulSet","apiVersion":"apps/v1","metadata":{"name":"splunk-stack1-search-head","namespace":"test","creationTimestamp":null,"ownerReferences":[{"apiVersion":"","kind":"","name":"stack1","uid":"","controller":true}]},"spec":{"replicas":6,"selector":{"matchLabels":{"app.kubernetes.io/component":"search-head","app.kubernetes.io/instance":"splunk-stack1-search-head","app.kubernetes.io/managed-by":"splunk-operator","app.kubernetes.io/name":"search-head","app.kubernetes.io/part-of":"splunk-stack1-search-head"}},"template":{"metadata":{"creationTimestamp":null,"labels":{"app.kubernetes.io/component":"search-head","app.kubernetes.io/instance":"splunk-stack1-search-head","app.kubernetes.io/managed-by":"splunk-operator","app.kubernetes.io/name":"search-head","app.kubernetes.io/part-of":"splunk-stack1-search-head"},"annotations":{"traffic.sidecar.istio.io/excludeOutboundPorts":"8089,8191,9997","traffic.sidecar.istio.io/includeInboundPorts":"8000"}},"spec":{"volumes":[{"name":"mnt-splunk-secrets","secret":{"secretName":"splunk-stack1-search-head-secret-v1","defaultMode":420}}],"containers":[{"name":"splunk","image":"splunk/splunk","ports":[{"name":"http-splunkweb","containerPort":8000,"protocol":"TCP"},{"name":"https-splunkd","containerPort":8089,"protocol":"TCP"}],"env":[{"name":"SPLUNK_HOME","value":"/opt/splunk"},{"name":"SPLUNK_START_ARGS","value":"--accept-license"},{"name":"SPLUNK_DEFAULTS_URL","value":"/mnt/splunk-secrets/default.yml"},{"name":"SPLUNK_HOME_OWNERSHIP_ENFORCEMENT","value":"false"},{"name":"SPLUNK_ROLE","value":"splunk_search_head"},{"name":"SPLUNK_DECLARATIVE_ADMIN_PASSWORD","value":"true"},{"name":"SPLUNK_SEARCH_HEAD_URL","value":"splunk-stack1-search-head-0.splunk-stack1-search-head-headless.test.svc.cluster.local,splunk-stack1-search-head-1.splunk-stack1-search-head-headless.test.svc.cluster.local,splunk-stack1-search-head-2.splunk-stack1-search-head-headless.test.svc.cluster.local,splunk-stack1-search-head-3.splunk-stack1-search-head-headless.test.svc.cluster.local,splunk-stack1-search-head-4.splunk-stack1-search-head-headless.test.svc.cluster.local,splunk-stack1-search-head-5.splunk-stack1-search-head-headless.test.svc.cluster.local"},{"name":"SPLUNK_SEARCH_HEAD_CAPTAIN_URL","value":"splunk-stack1-search-head-0.splunk-stack1-search-head-headless.test.svc.cluster.local"},{"name":"SPLUNK_DEPLOYER_URL","value":"splunk-stack1-deployer-service"},{"name":"SPLUNK_CLUSTER_MASTER_URL","value":"splunk-stack1-cluster-master-service.test2.svc.cluster.local"}],"resources":{"limits":{"cpu":"4","memory":"8Gi"},"requests":{"cpu":"100m","memory":"512Mi"}},"volumeMounts":[{"name":"pvc-etc","mountPath":"/opt/splunk/etc"},{"name":"pvc-var","mountPath":"/opt/splunk/var"},{"name":"mnt-splunk-secrets","mountPath":"/mnt/splunk-secrets"}],"livenessProbe":{"exec":{"command":["/sbin/checkstate.sh"]},"initialDelaySeconds":300,"timeoutSeconds":30,"periodSeconds":30},"readinessProbe":{"exec":{"command":["/bin/grep","started","/opt/container_artifact/splunk-container.state"]},"initialDelaySeconds":10,"timeoutSeconds":5,"periodSeconds":5},"imagePullPolicy":"IfNotPresent"}],"serviceAccountName":"defaults","securityContext":{"runAsUser":41812,"fsGroup":41812},"affinity":{"podAntiAffinity":{"preferredDuringSchedulingIgnoredDuringExecution":[{"weight":100,"podAffinityTerm":{"labelSelector":{"matchExpressions":[{"key":"app.kubernetes.io/instance","operator":"In","values":["splunk-stack1-search-head"]}]},"topologyKey":"kubernetes.io/hostname"}}]}},"schedulerName":"default-scheduler"}},"volumeClaimTemplates":[{"metadata":{"name":"pvc-etc","namespace":"test","creationTimestamp":null,"labels":{"app.kubernetes.io/component":"search-head","app.kubernetes.io/instance":"splunk-stack1-search-head","app.kubernetes.io/managed-by":"splunk-operator","app.kubernetes.io/name":"search-head","app.kubernetes.io/part-of":"splunk-stack1-search-head"}},"spec":{"accessModes":["ReadWriteOnce"],"resources":{"requests":{"storage":"10Gi"}}},"status":{}},{"metadata":{"name":"pvc-var","namespace":"test","creationTimestamp":null,"labels":{"app.kubernetes.io/component":"search-head","app.kubernetes.io/instance":"splunk-stack1-search-head","app.kubernetes.io/managed-by":"splunk-operator","app.kubernetes.io/name":"search-head","app.kubernetes.io/part-of":"splunk-stack1-search-head"}},"spec":{"accessModes":["ReadWriteOnce"],"resources":{"requests":{"storage":"100Gi"}}},"status":{}}],"serviceName":"splunk-stack1-search-head-headless","podManagementPolicy":"Parallel","updateStrategy":{"type":"OnDelete"}},"status":{"replicas":0}}`)
}

func TestGetDeployerStatefulSet(t *testing.T) {
	cr := enterprisev1.SearchHeadCluster{
		ObjectMeta: metav1.ObjectMeta{
			Name:      "stack1",
			Namespace: "test",
		},
	}

	c := spltest.NewMockClient()
	_, err := splutil.ApplyNamespaceScopedSecretObject(c, "test")
	if err != nil {
		t.Errorf("Failed to create namespace scoped object")
	}

	test := func(want string) {
		f := func() (interface{}, error) {
			if err := validateSearchHeadClusterSpec(&cr); err != nil {
				t.Errorf("validateSearchHeadClusterSpec() returned error: %v", err)
			}
			return getDeployerStatefulSet(c, &cr)
		}
		configTester(t, "getDeployerStatefulSet()", f, want)
	}

	cr.Spec.Replicas = 3
	test(`{"kind":"StatefulSet","apiVersion":"apps/v1","metadata":{"name":"splunk-stack1-deployer","namespace":"test","creationTimestamp":null,"ownerReferences":[{"apiVersion":"","kind":"","name":"stack1","uid":"","controller":true}]},"spec":{"replicas":1,"selector":{"matchLabels":{"app.kubernetes.io/component":"search-head","app.kubernetes.io/instance":"splunk-stack1-deployer","app.kubernetes.io/managed-by":"splunk-operator","app.kubernetes.io/name":"deployer","app.kubernetes.io/part-of":"splunk-stack1-search-head"}},"template":{"metadata":{"creationTimestamp":null,"labels":{"app.kubernetes.io/component":"search-head","app.kubernetes.io/instance":"splunk-stack1-deployer","app.kubernetes.io/managed-by":"splunk-operator","app.kubernetes.io/name":"deployer","app.kubernetes.io/part-of":"splunk-stack1-search-head"},"annotations":{"traffic.sidecar.istio.io/excludeOutboundPorts":"8089,8191,9997","traffic.sidecar.istio.io/includeInboundPorts":"8000"}},"spec":{"volumes":[{"name":"mnt-splunk-secrets","secret":{"secretName":"splunk-stack1-deployer-secret-v1","defaultMode":420}}],"containers":[{"name":"splunk","image":"splunk/splunk","ports":[{"name":"http-splunkweb","containerPort":8000,"protocol":"TCP"},{"name":"https-splunkd","containerPort":8089,"protocol":"TCP"}],"env":[{"name":"SPLUNK_HOME","value":"/opt/splunk"},{"name":"SPLUNK_START_ARGS","value":"--accept-license"},{"name":"SPLUNK_DEFAULTS_URL","value":"/mnt/splunk-secrets/default.yml"},{"name":"SPLUNK_HOME_OWNERSHIP_ENFORCEMENT","value":"false"},{"name":"SPLUNK_ROLE","value":"splunk_deployer"},{"name":"SPLUNK_DECLARATIVE_ADMIN_PASSWORD","value":"true"},{"name":"SPLUNK_SEARCH_HEAD_URL","value":"splunk-stack1-search-head-0.splunk-stack1-search-head-headless.test.svc.cluster.local,splunk-stack1-search-head-1.splunk-stack1-search-head-headless.test.svc.cluster.local,splunk-stack1-search-head-2.splunk-stack1-search-head-headless.test.svc.cluster.local"},{"name":"SPLUNK_SEARCH_HEAD_CAPTAIN_URL","value":"splunk-stack1-search-head-0.splunk-stack1-search-head-headless.test.svc.cluster.local"}],"resources":{"limits":{"cpu":"4","memory":"8Gi"},"requests":{"cpu":"100m","memory":"512Mi"}},"volumeMounts":[{"name":"pvc-etc","mountPath":"/opt/splunk/etc"},{"name":"pvc-var","mountPath":"/opt/splunk/var"},{"name":"mnt-splunk-secrets","mountPath":"/mnt/splunk-secrets"}],"livenessProbe":{"exec":{"command":["/sbin/checkstate.sh"]},"initialDelaySeconds":300,"timeoutSeconds":30,"periodSeconds":30},"readinessProbe":{"exec":{"command":["/bin/grep","started","/opt/container_artifact/splunk-container.state"]},"initialDelaySeconds":10,"timeoutSeconds":5,"periodSeconds":5},"imagePullPolicy":"IfNotPresent"}],"securityContext":{"runAsUser":41812,"fsGroup":41812},"affinity":{"podAntiAffinity":{"preferredDuringSchedulingIgnoredDuringExecution":[{"weight":100,"podAffinityTerm":{"labelSelector":{"matchExpressions":[{"key":"app.kubernetes.io/instance","operator":"In","values":["splunk-stack1-deployer"]}]},"topologyKey":"kubernetes.io/hostname"}}]}},"schedulerName":"default-scheduler"}},"volumeClaimTemplates":[{"metadata":{"name":"pvc-etc","namespace":"test","creationTimestamp":null,"labels":{"app.kubernetes.io/component":"search-head","app.kubernetes.io/instance":"splunk-stack1-deployer","app.kubernetes.io/managed-by":"splunk-operator","app.kubernetes.io/name":"deployer","app.kubernetes.io/part-of":"splunk-stack1-search-head"}},"spec":{"accessModes":["ReadWriteOnce"],"resources":{"requests":{"storage":"10Gi"}}},"status":{}},{"metadata":{"name":"pvc-var","namespace":"test","creationTimestamp":null,"labels":{"app.kubernetes.io/component":"search-head","app.kubernetes.io/instance":"splunk-stack1-deployer","app.kubernetes.io/managed-by":"splunk-operator","app.kubernetes.io/name":"deployer","app.kubernetes.io/part-of":"splunk-stack1-search-head"}},"spec":{"accessModes":["ReadWriteOnce"],"resources":{"requests":{"storage":"100Gi"}}},"status":{}}],"serviceName":"splunk-stack1-deployer-headless","podManagementPolicy":"Parallel","updateStrategy":{"type":"OnDelete"}},"status":{"replicas":0}}`)

	// Allow installation of apps via DefaultsURLApps on the SHCDeployer
	cr.Spec.DefaultsURLApps = "/mnt/apps/apps.yml"
	test(`{"kind":"StatefulSet","apiVersion":"apps/v1","metadata":{"name":"splunk-stack1-deployer","namespace":"test","creationTimestamp":null,"ownerReferences":[{"apiVersion":"","kind":"","name":"stack1","uid":"","controller":true}]},"spec":{"replicas":1,"selector":{"matchLabels":{"app.kubernetes.io/component":"search-head","app.kubernetes.io/instance":"splunk-stack1-deployer","app.kubernetes.io/managed-by":"splunk-operator","app.kubernetes.io/name":"deployer","app.kubernetes.io/part-of":"splunk-stack1-search-head"}},"template":{"metadata":{"creationTimestamp":null,"labels":{"app.kubernetes.io/component":"search-head","app.kubernetes.io/instance":"splunk-stack1-deployer","app.kubernetes.io/managed-by":"splunk-operator","app.kubernetes.io/name":"deployer","app.kubernetes.io/part-of":"splunk-stack1-search-head"},"annotations":{"traffic.sidecar.istio.io/excludeOutboundPorts":"8089,8191,9997","traffic.sidecar.istio.io/includeInboundPorts":"8000"}},"spec":{"volumes":[{"name":"mnt-splunk-secrets","secret":{"secretName":"splunk-stack1-deployer-secret-v1","defaultMode":420}}],"containers":[{"name":"splunk","image":"splunk/splunk","ports":[{"name":"http-splunkweb","containerPort":8000,"protocol":"TCP"},{"name":"https-splunkd","containerPort":8089,"protocol":"TCP"}],"env":[{"name":"SPLUNK_HOME","value":"/opt/splunk"},{"name":"SPLUNK_START_ARGS","value":"--accept-license"},{"name":"SPLUNK_DEFAULTS_URL","value":"/mnt/apps/apps.yml,/mnt/splunk-secrets/default.yml"},{"name":"SPLUNK_HOME_OWNERSHIP_ENFORCEMENT","value":"false"},{"name":"SPLUNK_ROLE","value":"splunk_deployer"},{"name":"SPLUNK_DECLARATIVE_ADMIN_PASSWORD","value":"true"},{"name":"SPLUNK_SEARCH_HEAD_URL","value":"splunk-stack1-search-head-0.splunk-stack1-search-head-headless.test.svc.cluster.local,splunk-stack1-search-head-1.splunk-stack1-search-head-headless.test.svc.cluster.local,splunk-stack1-search-head-2.splunk-stack1-search-head-headless.test.svc.cluster.local"},{"name":"SPLUNK_SEARCH_HEAD_CAPTAIN_URL","value":"splunk-stack1-search-head-0.splunk-stack1-search-head-headless.test.svc.cluster.local"}],"resources":{"limits":{"cpu":"4","memory":"8Gi"},"requests":{"cpu":"100m","memory":"512Mi"}},"volumeMounts":[{"name":"pvc-etc","mountPath":"/opt/splunk/etc"},{"name":"pvc-var","mountPath":"/opt/splunk/var"},{"name":"mnt-splunk-secrets","mountPath":"/mnt/splunk-secrets"}],"livenessProbe":{"exec":{"command":["/sbin/checkstate.sh"]},"initialDelaySeconds":300,"timeoutSeconds":30,"periodSeconds":30},"readinessProbe":{"exec":{"command":["/bin/grep","started","/opt/container_artifact/splunk-container.state"]},"initialDelaySeconds":10,"timeoutSeconds":5,"periodSeconds":5},"imagePullPolicy":"IfNotPresent"}],"securityContext":{"runAsUser":41812,"fsGroup":41812},"affinity":{"podAntiAffinity":{"preferredDuringSchedulingIgnoredDuringExecution":[{"weight":100,"podAffinityTerm":{"labelSelector":{"matchExpressions":[{"key":"app.kubernetes.io/instance","operator":"In","values":["splunk-stack1-deployer"]}]},"topologyKey":"kubernetes.io/hostname"}}]}},"schedulerName":"default-scheduler"}},"volumeClaimTemplates":[{"metadata":{"name":"pvc-etc","namespace":"test","creationTimestamp":null,"labels":{"app.kubernetes.io/component":"search-head","app.kubernetes.io/instance":"splunk-stack1-deployer","app.kubernetes.io/managed-by":"splunk-operator","app.kubernetes.io/name":"deployer","app.kubernetes.io/part-of":"splunk-stack1-search-head"}},"spec":{"accessModes":["ReadWriteOnce"],"resources":{"requests":{"storage":"10Gi"}}},"status":{}},{"metadata":{"name":"pvc-var","namespace":"test","creationTimestamp":null,"labels":{"app.kubernetes.io/component":"search-head","app.kubernetes.io/instance":"splunk-stack1-deployer","app.kubernetes.io/managed-by":"splunk-operator","app.kubernetes.io/name":"deployer","app.kubernetes.io/part-of":"splunk-stack1-search-head"}},"spec":{"accessModes":["ReadWriteOnce"],"resources":{"requests":{"storage":"100Gi"}}},"status":{}}],"serviceName":"splunk-stack1-deployer-headless","podManagementPolicy":"Parallel","updateStrategy":{"type":"OnDelete"}},"status":{"replicas":0}}`)

	// Create a serviceaccount
	current := corev1.ServiceAccount{
		ObjectMeta: metav1.ObjectMeta{
			Name:      "defaults",
			Namespace: "test",
		},
	}
	_ = splutil.CreateResource(c, &current)
	cr.Spec.ServiceAccount = "defaults"
	test(`{"kind":"StatefulSet","apiVersion":"apps/v1","metadata":{"name":"splunk-stack1-deployer","namespace":"test","creationTimestamp":null,"ownerReferences":[{"apiVersion":"","kind":"","name":"stack1","uid":"","controller":true}]},"spec":{"replicas":1,"selector":{"matchLabels":{"app.kubernetes.io/component":"search-head","app.kubernetes.io/instance":"splunk-stack1-deployer","app.kubernetes.io/managed-by":"splunk-operator","app.kubernetes.io/name":"deployer","app.kubernetes.io/part-of":"splunk-stack1-search-head"}},"template":{"metadata":{"creationTimestamp":null,"labels":{"app.kubernetes.io/component":"search-head","app.kubernetes.io/instance":"splunk-stack1-deployer","app.kubernetes.io/managed-by":"splunk-operator","app.kubernetes.io/name":"deployer","app.kubernetes.io/part-of":"splunk-stack1-search-head"},"annotations":{"traffic.sidecar.istio.io/excludeOutboundPorts":"8089,8191,9997","traffic.sidecar.istio.io/includeInboundPorts":"8000"}},"spec":{"volumes":[{"name":"mnt-splunk-secrets","secret":{"secretName":"splunk-stack1-deployer-secret-v1","defaultMode":420}}],"containers":[{"name":"splunk","image":"splunk/splunk","ports":[{"name":"http-splunkweb","containerPort":8000,"protocol":"TCP"},{"name":"https-splunkd","containerPort":8089,"protocol":"TCP"}],"env":[{"name":"SPLUNK_HOME","value":"/opt/splunk"},{"name":"SPLUNK_START_ARGS","value":"--accept-license"},{"name":"SPLUNK_DEFAULTS_URL","value":"/mnt/apps/apps.yml,/mnt/splunk-secrets/default.yml"},{"name":"SPLUNK_HOME_OWNERSHIP_ENFORCEMENT","value":"false"},{"name":"SPLUNK_ROLE","value":"splunk_deployer"},{"name":"SPLUNK_DECLARATIVE_ADMIN_PASSWORD","value":"true"},{"name":"SPLUNK_SEARCH_HEAD_URL","value":"splunk-stack1-search-head-0.splunk-stack1-search-head-headless.test.svc.cluster.local,splunk-stack1-search-head-1.splunk-stack1-search-head-headless.test.svc.cluster.local,splunk-stack1-search-head-2.splunk-stack1-search-head-headless.test.svc.cluster.local"},{"name":"SPLUNK_SEARCH_HEAD_CAPTAIN_URL","value":"splunk-stack1-search-head-0.splunk-stack1-search-head-headless.test.svc.cluster.local"}],"resources":{"limits":{"cpu":"4","memory":"8Gi"},"requests":{"cpu":"100m","memory":"512Mi"}},"volumeMounts":[{"name":"pvc-etc","mountPath":"/opt/splunk/etc"},{"name":"pvc-var","mountPath":"/opt/splunk/var"},{"name":"mnt-splunk-secrets","mountPath":"/mnt/splunk-secrets"}],"livenessProbe":{"exec":{"command":["/sbin/checkstate.sh"]},"initialDelaySeconds":300,"timeoutSeconds":30,"periodSeconds":30},"readinessProbe":{"exec":{"command":["/bin/grep","started","/opt/container_artifact/splunk-container.state"]},"initialDelaySeconds":10,"timeoutSeconds":5,"periodSeconds":5},"imagePullPolicy":"IfNotPresent"}],"serviceAccountName":"defaults","securityContext":{"runAsUser":41812,"fsGroup":41812},"affinity":{"podAntiAffinity":{"preferredDuringSchedulingIgnoredDuringExecution":[{"weight":100,"podAffinityTerm":{"labelSelector":{"matchExpressions":[{"key":"app.kubernetes.io/instance","operator":"In","values":["splunk-stack1-deployer"]}]},"topologyKey":"kubernetes.io/hostname"}}]}},"schedulerName":"default-scheduler"}},"volumeClaimTemplates":[{"metadata":{"name":"pvc-etc","namespace":"test","creationTimestamp":null,"labels":{"app.kubernetes.io/component":"search-head","app.kubernetes.io/instance":"splunk-stack1-deployer","app.kubernetes.io/managed-by":"splunk-operator","app.kubernetes.io/name":"deployer","app.kubernetes.io/part-of":"splunk-stack1-search-head"}},"spec":{"accessModes":["ReadWriteOnce"],"resources":{"requests":{"storage":"10Gi"}}},"status":{}},{"metadata":{"name":"pvc-var","namespace":"test","creationTimestamp":null,"labels":{"app.kubernetes.io/component":"search-head","app.kubernetes.io/instance":"splunk-stack1-deployer","app.kubernetes.io/managed-by":"splunk-operator","app.kubernetes.io/name":"deployer","app.kubernetes.io/part-of":"splunk-stack1-search-head"}},"spec":{"accessModes":["ReadWriteOnce"],"resources":{"requests":{"storage":"100Gi"}}},"status":{}}],"serviceName":"splunk-stack1-deployer-headless","podManagementPolicy":"Parallel","updateStrategy":{"type":"OnDelete"}},"status":{"replicas":0}}`)
}

func TestAppFrameworkSearchHeadClusterShouldNotFail(t *testing.T) {
	cr := enterprisev1.SearchHeadCluster{
		ObjectMeta: metav1.ObjectMeta{
			Name:      "stack1",
			Namespace: "test",
		},
		Spec: enterprisev1.SearchHeadClusterSpec{
			Replicas: 3,
			AppFrameworkConfig: enterprisev1.AppFrameworkSpec{
				VolList: []enterprisev1.VolumeSpec{
					{Name: "msos_s2s3_vol", Endpoint: "https://s3-eu-west-2.amazonaws.com", Path: "testbucket-rs-london", SecretRef: "s3-secret", Type: "s3", Provider: "aws"},
				},
				AppSources: []enterprisev1.AppSourceSpec{
					{Name: "adminApps",
						Location: "adminAppsRepo",
						AppSourceDefaultSpec: enterprisev1.AppSourceDefaultSpec{
							VolName: "msos_s2s3_vol",
							Scope:   "local"},
					},
					{Name: "securityApps",
						Location: "securityAppsRepo",
						AppSourceDefaultSpec: enterprisev1.AppSourceDefaultSpec{
							VolName: "msos_s2s3_vol",
							Scope:   "local"},
					},
					{Name: "authenticationApps",
						Location: "authenticationAppsRepo",
						AppSourceDefaultSpec: enterprisev1.AppSourceDefaultSpec{
							VolName: "msos_s2s3_vol",
							Scope:   "local"},
					},
				},
			},
		},
	}

	client := spltest.NewMockClient()

	// Create namespace scoped secret
	_, err := splutil.ApplyNamespaceScopedSecretObject(client, "test")
	if err != nil {
		t.Errorf(err.Error())
	}

	// Create S3 secret
	s3Secret := spltest.GetMockS3SecretKeys("s3-secret")

	client.AddObject(&s3Secret)

	_, err = ApplySearchHeadCluster(client, &cr)
	if err != nil {
		t.Errorf("ApplySearchHeadCluster should be successful")
	}
}

func TestSHCGetAppsListForAWSS3ClientShouldNotFail(t *testing.T) {
	cr := enterprisev1.SearchHeadCluster{
		ObjectMeta: metav1.ObjectMeta{
			Name:      "stack1",
			Namespace: "test",
		},
		Spec: enterprisev1.SearchHeadClusterSpec{
			Replicas: 3,
			AppFrameworkConfig: enterprisev1.AppFrameworkSpec{
				Defaults: enterprisev1.AppSourceDefaultSpec{
					VolName: "msos_s2s3_vol2",
					Scope:   "local",
				},
				VolList: []enterprisev1.VolumeSpec{
					{
						Name:      "msos_s2s3_vol",
						Endpoint:  "https://s3-eu-west-2.amazonaws.com",
						Path:      "testbucket-rs-london",
						SecretRef: "s3-secret",
						Type:      "s3",
						Provider:  "aws",
					},
					{
						Name:      "msos_s2s3_vol2",
						Endpoint:  "https://s3-eu-west-2.amazonaws.com",
						Path:      "testbucket-rs-london2",
						SecretRef: "s3-secret",
						Type:      "s3",
						Provider:  "aws",
					},
				},
				AppSources: []enterprisev1.AppSourceSpec{
					{
						Name:     "adminApps",
						Location: "adminAppsRepo",
						AppSourceDefaultSpec: enterprisev1.AppSourceDefaultSpec{
							VolName: "msos_s2s3_vol",
							Scope:   "local",
						},
					},
					{
						Name:     "securityApps",
						Location: "securityAppsRepo",
						AppSourceDefaultSpec: enterprisev1.AppSourceDefaultSpec{
							VolName: "msos_s2s3_vol",
							Scope:   "local",
						},
					},
					{
						Name:     "authenticationApps",
						Location: "authenticationAppsRepo",
					},
				},
			},
		},
	}

	client := spltest.NewMockClient()

	// Create S3 secret
	s3Secret := spltest.GetMockS3SecretKeys("s3-secret")

	client.AddObject(&s3Secret)

	// Create namespace scoped secret
	_, err := splutil.ApplyNamespaceScopedSecretObject(client, "test")
	if err != nil {
		t.Errorf(err.Error())
	}

	splclient.RegisterS3Client("aws")

	Etags := []string{"cc707187b036405f095a8ebb43a782c1", "5055a61b3d1b667a4c3279a381a2e7ae", "19779168370b97d8654424e6c9446dd9"}
	Keys := []string{"admin_app.tgz", "security_app.tgz", "authentication_app.tgz"}
	Sizes := []int64{10, 20, 30}
	StorageClass := "STANDARD"
	randomTime := time.Date(2021, time.May, 1, 23, 23, 0, 0, time.UTC)

	mockAwsHandler := spltest.MockAWSS3Handler{}

	mockAwsObjects := []spltest.MockAWSS3Client{
		{
			Objects: []*spltest.MockAWSS3Object{
				{
					Etag:         &Etags[0],
					Key:          &Keys[0],
					LastModified: &randomTime,
					Size:         &Sizes[0],
					StorageClass: &StorageClass,
				},
			},
		},
		{
			Objects: []*spltest.MockAWSS3Object{
				{
					Etag:         &Etags[1],
					Key:          &Keys[1],
					LastModified: &randomTime,
					Size:         &Sizes[1],
					StorageClass: &StorageClass,
				},
			},
		},
		{
			Objects: []*spltest.MockAWSS3Object{
				{
					Etag:         &Etags[2],
					Key:          &Keys[2],
					LastModified: &randomTime,
					Size:         &Sizes[2],
					StorageClass: &StorageClass,
				},
			},
		},
	}

	appFrameworkRef := cr.Spec.AppFrameworkConfig

	mockAwsHandler.AddObjects(appFrameworkRef, mockAwsObjects...)

	var vol enterprisev1.VolumeSpec
	var allSuccess bool = true
	for index, appSource := range appFrameworkRef.AppSources {

<<<<<<< HEAD
		vol, err = splclient.GetVolume(appSource, &appFrameworkRef)
=======
		vol, err = GetAppSrcVolume(client, &cr, appSource, &appFrameworkRef)
>>>>>>> f8bf54a4
		if err != nil {
			allSuccess = false
			continue
		}

		// Update the GetS3Client with our mock call which initializes mock AWS client
		getClientWrapper := splclient.S3Clients[vol.Provider]
		getClientWrapper.SetS3ClientFuncPtr(vol.Provider, splclient.NewMockAWSS3Client)

		s3ClientMgr := &S3ClientManager{client: client,
			cr: &cr, appFrameworkRef: &cr.Spec.AppFrameworkConfig,
			vol:      &vol,
			location: appSource.Location,
			initFn: func(region, accessKeyID, secretAccessKey string) interface{} {
				cl := spltest.MockAWSS3Client{}
				cl.Objects = mockAwsObjects[index].Objects
				return cl
			},
			getS3Client: func(client splcommon.ControllerClient, cr splcommon.MetaObject, appFrameworkRef *enterprisev1.AppFrameworkSpec, vol *enterprisev1.VolumeSpec, location string, fn splclient.GetInitFunc) (splclient.SplunkS3Client, error) {
				c, err := GetRemoteStorageClient(client, cr, appFrameworkRef, vol, location, fn)
				return c, err
			},
		}

		s3Response, err := s3ClientMgr.GetAppsList()
		if err != nil {
			allSuccess = false
			continue
		}

		var mockResponse spltest.MockAWSS3Client
		mockResponse, err = splclient.ConvertS3Response(s3Response)
		if err != nil {
			allSuccess = false
			continue
		}
		if mockAwsHandler.GotSourceAppListResponseMap == nil {
			mockAwsHandler.GotSourceAppListResponseMap = make(map[string]spltest.MockAWSS3Client)
		}

		mockAwsHandler.GotSourceAppListResponseMap[appSource.Name] = mockResponse
	}

	if allSuccess == false {
		t.Errorf("Unable to get apps list for all the app sources")
	}
	method := "GetAppsList"
	mockAwsHandler.CheckAWSS3Response(t, method)
}

func TestSHCGetAppsListForAWSS3ClientShouldFail(t *testing.T) {
	cr := enterprisev1.SearchHeadCluster{
		ObjectMeta: metav1.ObjectMeta{
			Name:      "stack1",
			Namespace: "test",
		},
		Spec: enterprisev1.SearchHeadClusterSpec{
			AppFrameworkConfig: enterprisev1.AppFrameworkSpec{
				VolList: []enterprisev1.VolumeSpec{
					{Name: "msos_s2s3_vol",
						Endpoint:  "https://s3-eu-west-2.amazonaws.com",
						Path:      "testbucket-rs-london",
						SecretRef: "s3-secret",
						Type:      "s3",
						Provider:  "aws"},
				},
				AppSources: []enterprisev1.AppSourceSpec{
					{Name: "adminApps",
						Location: "adminAppsRepo",
						AppSourceDefaultSpec: enterprisev1.AppSourceDefaultSpec{
							VolName: "msos_s2s3_vol",
							Scope:   "local"},
					},
				},
			},
		},
	}

	client := spltest.NewMockClient()

	// Create namespace scoped secret
	_, err := splutil.ApplyNamespaceScopedSecretObject(client, "test")
	if err != nil {
		t.Errorf(err.Error())
	}

	splclient.RegisterS3Client("aws")

	Etags := []string{"cc707187b036405f095a8ebb43a782c1"}
	Keys := []string{"admin_app.tgz"}
	Sizes := []int64{10}
	StorageClass := "STANDARD"
	randomTime := time.Date(2021, time.May, 1, 23, 23, 0, 0, time.UTC)

	mockAwsHandler := spltest.MockAWSS3Handler{}

	mockAwsObjects := []spltest.MockAWSS3Client{
		{
			Objects: []*spltest.MockAWSS3Object{
				{
					Etag:         &Etags[0],
					Key:          &Keys[0],
					LastModified: &randomTime,
					Size:         &Sizes[0],
					StorageClass: &StorageClass,
				},
			},
		},
	}

	appFrameworkRef := cr.Spec.AppFrameworkConfig

	mockAwsHandler.AddObjects(appFrameworkRef, mockAwsObjects...)

	var vol enterprisev1.VolumeSpec

	appSource := appFrameworkRef.AppSources[0]
<<<<<<< HEAD
	vol, err = splclient.GetVolume(appSource, &appFrameworkRef)
=======
	vol, err = GetAppSrcVolume(client, &cr, appSource, &appFrameworkRef)
>>>>>>> f8bf54a4
	if err != nil {
		t.Errorf("Unable to get Volume due to error=%s", err)
	}

	// Update the GetS3Client with our mock call which initializes mock AWS client
	getClientWrapper := splclient.S3Clients[vol.Provider]
	getClientWrapper.SetS3ClientFuncPtr(vol.Provider, splclient.NewMockAWSS3Client)

	s3ClientMgr := &S3ClientManager{
		client:          client,
		cr:              &cr,
		appFrameworkRef: &cr.Spec.AppFrameworkConfig,
		vol:             &vol,
		location:        appSource.Location,
		initFn: func(region, accessKeyID, secretAccessKey string) interface{} {
			// Purposefully return nil here so that we test the error scenario
			return nil
		},
		getS3Client: func(client splcommon.ControllerClient, cr splcommon.MetaObject,
			appFrameworkRef *enterprisev1.AppFrameworkSpec, vol *enterprisev1.VolumeSpec,
			location string, fn splclient.GetInitFunc) (splclient.SplunkS3Client, error) {
			// Get the mock client
			c, err := GetRemoteStorageClient(client, cr, appFrameworkRef, vol, location, fn)
			return c, err
		},
	}

	_, err = s3ClientMgr.GetAppsList()
	if err == nil {
		t.Errorf("GetAppsList should have returned error as there is no S3 secret provided")
	}

	// Create empty S3 secret
	s3Secret := corev1.Secret{
		ObjectMeta: metav1.ObjectMeta{
			Name:      "s3-secret",
			Namespace: "test",
		},
		Data: map[string][]byte{},
	}

	client.AddObject(&s3Secret)

	_, err = s3ClientMgr.GetAppsList()
	if err == nil {
		t.Errorf("GetAppsList should have returned error as S3 secret has empty keys")
	}

	s3AccessKey := []byte{'1'}
	s3Secret.Data = map[string][]byte{"s3_access_key": s3AccessKey}
	_, err = s3ClientMgr.GetAppsList()
	if err == nil {
		t.Errorf("GetAppsList should have returned error as S3 secret has empty s3_secret_key")
	}

	s3SecretKey := []byte{'2'}
	s3Secret.Data = map[string][]byte{"s3_secret_key": s3SecretKey}
	_, err = s3ClientMgr.GetAppsList()
	if err == nil {
		t.Errorf("GetAppsList should have returned error as S3 secret has empty s3_access_key")
	}

	// Create S3 secret
	s3Secret = spltest.GetMockS3SecretKeys("s3-secret")

	// This should return an error as we have initialized initFn for s3ClientMgr
	// to return a nil client.
	_, err = s3ClientMgr.GetAppsList()
	if err == nil {
		t.Errorf("GetAppsList should have returned error as we could not get the S3 client")
	}

	s3ClientMgr.initFn = func(region, accessKeyID, secretAccessKey string) interface{} {
		// To test the error scenario, do no set the Objects member yet
		cl := spltest.MockAWSS3Client{}
		return cl
	}

	_, err = s3ClientMgr.GetAppsList()
	if err == nil {
		t.Errorf("GetAppsList should have returned error as we have empty objects in MockAWSS3Client")
	}
}<|MERGE_RESOLUTION|>--- conflicted
+++ resolved
@@ -796,11 +796,7 @@
 	var allSuccess bool = true
 	for index, appSource := range appFrameworkRef.AppSources {
 
-<<<<<<< HEAD
 		vol, err = splclient.GetVolume(appSource, &appFrameworkRef)
-=======
-		vol, err = GetAppSrcVolume(client, &cr, appSource, &appFrameworkRef)
->>>>>>> f8bf54a4
 		if err != nil {
 			allSuccess = false
 			continue
@@ -918,11 +914,7 @@
 	var vol enterprisev1.VolumeSpec
 
 	appSource := appFrameworkRef.AppSources[0]
-<<<<<<< HEAD
 	vol, err = splclient.GetVolume(appSource, &appFrameworkRef)
-=======
-	vol, err = GetAppSrcVolume(client, &cr, appSource, &appFrameworkRef)
->>>>>>> f8bf54a4
 	if err != nil {
 		t.Errorf("Unable to get Volume due to error=%s", err)
 	}
