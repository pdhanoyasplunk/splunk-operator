--- conflicted
+++ resolved
@@ -15,6 +15,7 @@
 package enterprise
 
 import (
+	"os"
 	"testing"
 	"time"
 
@@ -312,6 +313,10 @@
 
 	client.AddObject(&s3Secret)
 
+	// to pass the validation stage, add the directory to download apps
+	err = os.MkdirAll(splcommon.AppDownloadVolume, 0755)
+	defer os.RemoveAll(splcommon.AppDownloadVolume)
+
 	_, err = ApplyMonitoringConsole(client, &cr)
 	if err != nil {
 		t.Errorf("ApplyMonitoringConsole should be successful")
@@ -394,7 +399,7 @@
 
 	mockAwsObjects := []spltest.MockAWSS3Client{
 		{
-			Objects: []*spltest.MockAWSS3Object{
+			Objects: []*spltest.MockS3Object{
 				{
 					Etag:         &Etags[0],
 					Key:          &Keys[0],
@@ -405,7 +410,7 @@
 			},
 		},
 		{
-			Objects: []*spltest.MockAWSS3Object{
+			Objects: []*spltest.MockS3Object{
 				{
 					Etag:         &Etags[1],
 					Key:          &Keys[1],
@@ -416,7 +421,7 @@
 			},
 		},
 		{
-			Objects: []*spltest.MockAWSS3Object{
+			Objects: []*spltest.MockS3Object{
 				{
 					Etag:         &Etags[2],
 					Key:          &Keys[2],
@@ -441,9 +446,6 @@
 			allSuccess = false
 			continue
 		}
-<<<<<<< HEAD
-		configTester(t, "getMonitoringConsoleStatefulSet", f, want)
-=======
 
 		// Update the GetS3Client with our mock call which initializes mock AWS client
 		getClientWrapper := splclient.S3Clients[vol.Provider]
@@ -470,7 +472,7 @@
 			continue
 		}
 
-		var mockResponse spltest.MockAWSS3Client
+		var mockResponse spltest.MockS3Client
 		mockResponse, err = splclient.ConvertS3Response(s3Response)
 		if err != nil {
 			allSuccess = false
@@ -481,7 +483,7 @@
 			mockAwsHandler.GotSourceAppListResponseMap = make(map[string]spltest.MockAWSS3Client)
 		}
 
-		mockAwsHandler.GotSourceAppListResponseMap[appSource.Name] = mockResponse
+		mockAwsHandler.GotSourceAppListResponseMap[appSource.Name] = spltest.MockAWSS3Client(mockResponse)
 	}
 
 	if allSuccess == false {
@@ -517,7 +519,6 @@
 				},
 			},
 		},
->>>>>>> 3db0c88d
 	}
 
 	client := spltest.NewMockClient()
@@ -540,7 +541,7 @@
 
 	mockAwsObjects := []spltest.MockAWSS3Client{
 		{
-			Objects: []*spltest.MockAWSS3Object{
+			Objects: []*spltest.MockS3Object{
 				{
 					Etag:         &Etags[0],
 					Key:          &Keys[0],
