--- conflicted
+++ resolved
@@ -150,31 +150,19 @@
 						Location: "adminAppsRepo",
 						AppSourceDefaultSpec: enterpriseApi.AppSourceDefaultSpec{
 							VolName: "msos_s2s3_vol",
-<<<<<<< HEAD
-							Scope:   "local"},
-=======
 							Scope:   enterpriseApi.ScopeLocal},
->>>>>>> c0cf831f
 					},
 					{Name: "securityApps",
 						Location: "securityAppsRepo",
 						AppSourceDefaultSpec: enterpriseApi.AppSourceDefaultSpec{
 							VolName: "msos_s2s3_vol",
-<<<<<<< HEAD
-							Scope:   "local"},
-=======
 							Scope:   enterpriseApi.ScopeLocal},
->>>>>>> c0cf831f
 					},
 					{Name: "authenticationApps",
 						Location: "authenticationAppsRepo",
 						AppSourceDefaultSpec: enterpriseApi.AppSourceDefaultSpec{
 							VolName: "msos_s2s3_vol",
-<<<<<<< HEAD
-							Scope:   "local"},
-=======
 							Scope:   enterpriseApi.ScopeLocal},
->>>>>>> c0cf831f
 					},
 				},
 			},
@@ -210,11 +198,7 @@
 			AppFrameworkConfig: enterpriseApi.AppFrameworkSpec{
 				Defaults: enterpriseApi.AppSourceDefaultSpec{
 					VolName: "msos_s2s3_vol2",
-<<<<<<< HEAD
-					Scope:   "local",
-=======
 					Scope:   enterpriseApi.ScopeLocal,
->>>>>>> c0cf831f
 				},
 				VolList: []enterpriseApi.VolumeSpec{
 					{
@@ -240,11 +224,7 @@
 						Location: "adminAppsRepo",
 						AppSourceDefaultSpec: enterpriseApi.AppSourceDefaultSpec{
 							VolName: "msos_s2s3_vol",
-<<<<<<< HEAD
-							Scope:   "local",
-=======
 							Scope:   enterpriseApi.ScopeLocal,
->>>>>>> c0cf831f
 						},
 					},
 					{
@@ -252,11 +232,7 @@
 						Location: "securityAppsRepo",
 						AppSourceDefaultSpec: enterpriseApi.AppSourceDefaultSpec{
 							VolName: "msos_s2s3_vol",
-<<<<<<< HEAD
-							Scope:   "local",
-=======
 							Scope:   enterpriseApi.ScopeLocal,
->>>>>>> c0cf831f
 						},
 					},
 					{
@@ -408,11 +384,7 @@
 						Location: "adminAppsRepo",
 						AppSourceDefaultSpec: enterpriseApi.AppSourceDefaultSpec{
 							VolName: "msos_s2s3_vol",
-<<<<<<< HEAD
-							Scope:   "local"},
-=======
 							Scope:   enterpriseApi.ScopeLocal},
->>>>>>> c0cf831f
 					},
 				},
 			},
