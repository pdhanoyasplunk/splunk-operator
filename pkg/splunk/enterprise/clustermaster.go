// Copyright (c) 2018-2021 Splunk Inc. All rights reserved.
//
// Licensed under the Apache License, Version 2.0 (the "License");
// you may not use this file except in compliance with the License.
// You may obtain a copy of the License at
//
// 	http://www.apache.org/licenses/LICENSE-2.0
//
// Unless required by applicable law or agreed to in writing, software
// distributed under the License is distributed on an "AS IS" BASIS,
// WITHOUT WARRANTIES OR CONDITIONS OF ANY KIND, either express or implied.
// See the License for the specific language governing permissions and
// limitations under the License.

package enterprise

import (
	"context"
	"fmt"
	"reflect"
	"strings"
	"time"

	"github.com/go-logr/logr"
	enterpriseApi "github.com/splunk/splunk-operator/pkg/apis/enterprise/v3"
	appsv1 "k8s.io/api/apps/v1"
<<<<<<< HEAD
	"k8s.io/client-go/tools/remotecommand"
	"sigs.k8s.io/controller-runtime/pkg/client"
=======
	"k8s.io/apimachinery/pkg/types"
>>>>>>> 3db0c88d
	"sigs.k8s.io/controller-runtime/pkg/reconcile"

	splclient "github.com/splunk/splunk-operator/pkg/splunk/client"
	splcommon "github.com/splunk/splunk-operator/pkg/splunk/common"
	splctrl "github.com/splunk/splunk-operator/pkg/splunk/controller"
	splutil "github.com/splunk/splunk-operator/pkg/splunk/util"
	corev1 "k8s.io/api/core/v1"
)

<<<<<<< HEAD
// ApplyClusterMaster reconciles the state of a Splunk Enterprise cluster manager.
func ApplyClusterMaster(client splcommon.ControllerClient, cr *enterpriseApi.ClusterMaster) (reconcile.Result, error) {
=======
// ApplyClusterManager reconciles the state of a Splunk Enterprise cluster manager.
func ApplyClusterManager(client splcommon.ControllerClient, cr *enterpriseApi.ClusterMaster) (reconcile.Result, error) {
>>>>>>> 3db0c88d

	// unless modified, reconcile for this object will be requeued after 5 seconds
	result := reconcile.Result{
		Requeue:      true,
		RequeueAfter: time.Second * 5,
	}
	scopedLog := log.WithName("ApplyClusterManager").WithValues("name", cr.GetName(), "namespace", cr.GetNamespace())
	if cr.Status.ResourceRevMap == nil {
		cr.Status.ResourceRevMap = make(map[string]string)
	}

	// validate and updates defaults for CR
	err := validateClusterManagerSpec(cr)
	if err != nil {
		return result, err
	}

	// updates status after function completes
	cr.Status.Phase = splcommon.PhaseError
	cr.Status.Selector = fmt.Sprintf("app.kubernetes.io/instance=splunk-%s-%s", cr.GetName(), splcommon.ClusterManager)

	if !reflect.DeepEqual(cr.Status.SmartStore, cr.Spec.SmartStore) ||
		AreRemoteVolumeKeysChanged(client, cr, SplunkClusterManager, &cr.Spec.SmartStore, cr.Status.ResourceRevMap, &err) {

		_, configMapDataChanged, err := ApplySmartstoreConfigMap(client, cr, &cr.Spec.SmartStore)
		if err != nil {
			return result, err
		} else if configMapDataChanged {
			// Do not auto populate with configMapDataChanged flag to NeedToPushMasterApps. Set it only  if
			// configMapDataChanged it true. It mush be reset, only upon initiating the bundle push REST call,
			// once the CM is in ready state otherwise, we keep retrying
			cr.Status.BundlePushTracker.NeedToPushMasterApps = true
			cr.Status.BundlePushTracker.LastCheckInterval = time.Now().Unix()
		}

		cr.Status.SmartStore = cr.Spec.SmartStore
	}

	// This is to take care of case where AreRemoteVolumeKeysChanged returns an error if it returns false.
	if err != nil {
		return result, err
	}

	defer func() {
		err = client.Status().Update(context.TODO(), cr)
		if err != nil {
			scopedLog.Error(err, "Status update failed")
		}
	}()

	// If the app framework is configured then do following things -
	// 1. Initialize the S3Clients based on providers
	// 2. Check the status of apps on remote storage.
	if len(cr.Spec.AppFrameworkConfig.AppSources) != 0 {
		err := initAndCheckAppInfoStatus(client, cr, &cr.Spec.AppFrameworkConfig, &cr.Status.AppContext)
		if err != nil {
			cr.Status.AppContext.IsDeploymentInProgress = false
			return result, err
		}
	}

	// create or update general config resources
	namespaceScopedSecret, err := ApplySplunkConfig(client, cr, cr.Spec.CommonSplunkSpec, SplunkIndexer)
	if err != nil {
		return result, err
	}

	// check if deletion has been requested
	if cr.ObjectMeta.DeletionTimestamp != nil {
		if cr.Spec.MonitoringConsoleRef.Name != "" {
			extraEnv, err := VerifyCMisMultisite(cr, namespaceScopedSecret)
			_, err = ApplyMonitoringConsoleEnvConfigMap(client, cr.GetNamespace(), cr.GetName(), cr.Spec.MonitoringConsoleRef.Name, extraEnv, false)
			if err != nil {
				return result, err
			}
		}
<<<<<<< HEAD

		// If this is the last of its kind getting deleted,
		// remove the entry for this CR type from configMap or else
		// just decrement the refCount for this CR type.
		if len(cr.Spec.AppFrameworkConfig.AppSources) != 0 {
			err = UpdateOrRemoveEntryFromConfigMap(client, cr, SplunkClusterMaster)
			if err != nil {
				return result, err
			}
		}

=======
>>>>>>> 3db0c88d
		DeleteOwnerReferencesForResources(client, cr, &cr.Spec.SmartStore)
		terminating, err := splctrl.CheckForDeletion(cr, client)
		if terminating && err != nil { // don't bother if no error, since it will just be removed immmediately after
			cr.Status.Phase = splcommon.PhaseTerminating
		} else {
			result.Requeue = false
		}
		return result, err
	}

	// create or update a regular service for indexer cluster (ingestion)
	err = splctrl.ApplyService(client, getSplunkService(cr, &cr.Spec.CommonSplunkSpec, SplunkIndexer, false))
	if err != nil {
		return result, err
	}

	// create or update a regular service for the cluster manager
<<<<<<< HEAD
	err = splctrl.ApplyService(client, getSplunkService(cr, &cr.Spec.CommonSplunkSpec, SplunkClusterMaster, false))
=======
	err = splctrl.ApplyService(client, getSplunkService(cr, &cr.Spec.CommonSplunkSpec, SplunkClusterManager, false))
	if err != nil {
		return result, err
	}

	// create or update statefulset for the cluster manager
	statefulSet, err := getClusterManagerStatefulSet(client, cr)
>>>>>>> 3db0c88d
	if err != nil {
		return result, err
	}

<<<<<<< HEAD
	// create or update statefulset for the cluster manager
	statefulSet, err := getClusterMasterStatefulSet(client, cr)
=======
	//make changes to respective mc configmap when changing/removing mcRef from spec
	extraEnv, err := VerifyCMisMultisite(cr, namespaceScopedSecret)
	err = validateMonitoringConsoleRef(client, statefulSet, extraEnv)
>>>>>>> 3db0c88d
	if err != nil {
		return result, err
	}

	clusterMasterManager := splctrl.DefaultStatefulSetPodManager{}
	phase, err := clusterMasterManager.Update(client, statefulSet, 1)
	if err != nil {
		return result, err
	}
	cr.Status.Phase = phase

	// no need to requeue if everything is ready
	if cr.Status.Phase == splcommon.PhaseReady {
		//upgrade fron automated MC to MC CRD
		namespacedName := types.NamespacedName{Namespace: cr.GetNamespace(), Name: GetSplunkStatefulsetName(SplunkMonitoringConsole, cr.GetNamespace())}
		err = splctrl.DeleteReferencesToAutomatedMCIfExists(client, cr, namespacedName)
		if err != nil {
			scopedLog.Error(err, "Error in deleting automated monitoring console resource")
		}
		//Update MC configmap
		if cr.Spec.MonitoringConsoleRef.Name != "" {
			_, err = ApplyMonitoringConsoleEnvConfigMap(client, cr.GetNamespace(), cr.GetName(), cr.Spec.MonitoringConsoleRef.Name, extraEnv, true)
			if err != nil {
				return result, err
			}
		}
		if cr.Status.AppContext.AppsSrcDeployStatus != nil {
			markAppsStatusToComplete(client, cr, &cr.Spec.AppFrameworkConfig, cr.Status.AppContext.AppsSrcDeployStatus)
			// Schedule one more reconcile in next 5 seconds, just to cover any latest app framework config changes
			if cr.Status.AppContext.IsDeploymentInProgress {
				cr.Status.AppContext.IsDeploymentInProgress = false
				return result, nil
			}
		}

<<<<<<< HEAD
		err = ApplyMonitoringConsole(client, cr, cr.Spec.CommonSplunkSpec, getClusterMasterExtraEnv(cr, &cr.Spec.CommonSplunkSpec))
		if err != nil {
			return result, err
		}

=======
>>>>>>> 3db0c88d
		// Manager apps bundle push requires multiple reconcile iterations in order to reflect the configMap on the CM pod.
		// So keep PerformCmBundlePush() as the last call in this block of code, so that other functionalities are not blocked
		err = PerformCmBundlePush(client, cr)
		if err != nil {
			return result, err
		}

		if !cr.Status.BundlePushTracker.NeedToPushMasterApps {
			// Requeue the reconcile after polling interval if we had set the lastAppInfoCheckTime.
			if cr.Status.AppContext.LastAppInfoCheckTime != 0 {
				result.RequeueAfter = GetNextRequeueTime(cr.Status.AppContext.AppsRepoStatusPollInterval, cr.Status.AppContext.LastAppInfoCheckTime)
			} else {
				result.Requeue = false
			}
		}
	}
	return result, nil
}

// clusterMasterPodManager is used to manage the cluster manager pod
type clusterManagerPodManager struct {
	c               splcommon.ControllerClient
	log             logr.Logger
	cr              *enterpriseApi.ClusterMaster
	secrets         *corev1.Secret
	newSplunkClient func(managementURI, username, password string) *splclient.SplunkClient
}

// getClusterMasterClient for clusterMasterPodManager returns a SplunkClient for cluster manager
func (mgr *clusterManagerPodManager) getClusterManagerClient(cr *enterpriseApi.ClusterMaster) *splclient.SplunkClient {
	fqdnName := splcommon.GetServiceFQDN(cr.GetNamespace(), GetSplunkServiceName(SplunkClusterManager, cr.GetName(), false))
	return mgr.newSplunkClient(fmt.Sprintf("https://%s:8089", fqdnName), "admin", string(mgr.secrets.Data["password"]))
}

// validateClusterMasterSpec checks validity and makes default updates to a ClusterMasterSpec, and returns error if something is wrong.
func validateClusterManagerSpec(cr *enterpriseApi.ClusterMaster) error {

	if !reflect.DeepEqual(cr.Status.SmartStore, cr.Spec.SmartStore) {
		err := ValidateSplunkSmartstoreSpec(&cr.Spec.SmartStore)
		if err != nil {
			return err
		}
	}

	if !reflect.DeepEqual(cr.Status.AppContext.AppFrameworkConfig, cr.Spec.AppFrameworkConfig) {
		err := ValidateAppFrameworkSpec(&cr.Spec.AppFrameworkConfig, &cr.Status.AppContext, false)
		if err != nil {
			return err
		}
	}

	return validateCommonSplunkSpec(&cr.Spec.CommonSplunkSpec)
}

<<<<<<< HEAD
// getClusterMasterStatefulSet returns a Kubernetes StatefulSet object for a Splunk Enterprise license manager.
func getClusterMasterStatefulSet(client splcommon.ControllerClient, cr *enterpriseApi.ClusterMaster) (*appsv1.StatefulSet, error) {
=======
// getClusterManagerStatefulSet returns a Kubernetes StatefulSet object for a Splunk Enterprise license manager.
func getClusterManagerStatefulSet(client splcommon.ControllerClient, cr *enterpriseApi.ClusterMaster) (*appsv1.StatefulSet, error) {
>>>>>>> 3db0c88d
	var extraEnvVar []corev1.EnvVar

	ss, err := getSplunkStatefulSet(client, cr, &cr.Spec.CommonSplunkSpec, SplunkClusterManager, 1, extraEnvVar)
	if err != nil {
		return ss, err
	}
	smartStoreConfigMap := getSmartstoreConfigMap(client, cr, SplunkClusterManager)

	if smartStoreConfigMap != nil {
		setupInitContainer(&ss.Spec.Template, cr.Spec.Image, cr.Spec.ImagePullPolicy, commandForCMSmartstore)
	}

	// Setup App framework init containers
	setupAppInitContainers(client, cr, &ss.Spec.Template, &cr.Spec.AppFrameworkConfig)

	return ss, err
}

// CheckIfsmartstoreConfigMapUpdatedToPod checks if the smartstore configMap is updated on Pod or not
func CheckIfsmartstoreConfigMapUpdatedToPod(c splcommon.ControllerClient, cr *enterpriseApi.ClusterMaster) error {
	scopedLog := log.WithName("CheckIfsmartstoreConfigMapUpdatedToPod").WithValues("name", cr.GetName(), "namespace", cr.GetNamespace())

	managerIdxcName := cr.GetName()
	cmPodName := fmt.Sprintf("splunk-%s-%s-0", managerIdxcName, splcommon.ClusterManager)

	command := fmt.Sprintf("cat /mnt/splunk-operator/local/%s", configToken)
	streamOptions := &remotecommand.StreamOptions{
		Stdin: strings.NewReader(command),
	}
	stdOut, stdErr, err := splutil.PodExecCommand(c, cmPodName, cr.GetNamespace(), []string{"/bin/sh"}, streamOptions, false, false)
	if err != nil || stdErr != "" {
		return fmt.Errorf("failed to check config token value on pod. stdout=%s, stderror=%s, error=%v", stdOut, stdErr, err)
	}

	smartStoreConfigMap := getSmartstoreConfigMap(c, cr, SplunkClusterManager)
	if smartStoreConfigMap != nil {
		tokenFromConfigMap := smartStoreConfigMap.Data[configToken]
		if tokenFromConfigMap == stdOut {
			scopedLog.Info("Token Matched.", "on Pod=", stdOut, "from configMap=", tokenFromConfigMap)
			return nil
		}
		return fmt.Errorf("waiting for the configMap update to the Pod. Token on Pod=%s, Token from configMap=%s", stdOut, tokenFromConfigMap)
	}

	// Somehow the configmap was deleted, ideally this should not happen
	return fmt.Errorf("smartstore ConfigMap is missing")
}

// PerformCmBundlePush initiates the bundle push from cluster manager
func PerformCmBundlePush(c splcommon.ControllerClient, cr *enterpriseApi.ClusterMaster) error {
	if !cr.Status.BundlePushTracker.NeedToPushMasterApps {
		return nil
	}

	scopedLog := log.WithName("PerformCmBundlePush").WithValues("name", cr.GetName(), "namespace", cr.GetNamespace())
	// Reconciler can be called for multiple reasons. If we are waiting on configMap update to happen,
	// do not increment the Retry Count unless the last check was 5 seconds ago.
	// This helps, to wait for the required time
	currentEpoch := time.Now().Unix()
	if cr.Status.BundlePushTracker.LastCheckInterval+5 > currentEpoch {
		return fmt.Errorf("will re-attempt to push the bundle after the 5 seconds period passed from last check. LastCheckInterval=%d, current epoch=%d", cr.Status.BundlePushTracker.LastCheckInterval, currentEpoch)
	}

	scopedLog.Info("Attempting to push the bundle")
	cr.Status.BundlePushTracker.LastCheckInterval = currentEpoch

	// The amount of time it takes for the configMap update to Pod depends on
	// how often the Kubelet on the K8 node refreshes its cache with API server.
	// From our tests, the Pod can take as high as 90 seconds. So keep checking
	// for the configMap update to the Pod before proceeding for the manager apps
	// bundle push.

	err := CheckIfsmartstoreConfigMapUpdatedToPod(c, cr)
	if err != nil {
		return err
	}

	err = PushManagerAppsBundle(c, cr)
	if err == nil {
		scopedLog.Info("Bundle push success")
		cr.Status.BundlePushTracker.NeedToPushMasterApps = false
	}

	return err
}

<<<<<<< HEAD
// PushMasterAppsBundle issues the REST command to for cluster manager bundle push
func PushMasterAppsBundle(c splcommon.ControllerClient, cr *enterpriseApi.ClusterMaster) error {
=======
// PushManagerAppsBundle issues the REST command to for cluster manager bundle push
func PushManagerAppsBundle(c splcommon.ControllerClient, cr *enterpriseApi.ClusterMaster) error {
>>>>>>> 3db0c88d
	scopedLog := log.WithName("PushMasterApps").WithValues("name", cr.GetName(), "namespace", cr.GetNamespace())

	defaultSecretObjName := splcommon.GetNamespaceScopedSecretName(cr.GetNamespace())
	defaultSecret, err := splutil.GetSecretByName(c, cr, defaultSecretObjName)
	if err != nil {
		return fmt.Errorf("could not access default secret object to fetch admin password. Reason %v", err)
	}

	//Get the admin password from the secret object
	adminPwd, foundSecret := defaultSecret.Data["password"]
<<<<<<< HEAD
	if !foundSecret {
		return fmt.Errorf("could not find admin password while trying to push the master apps bundle")
=======
	if foundSecret == false {
		return fmt.Errorf("Could not find admin password while trying to push the manager apps bundle")
>>>>>>> 3db0c88d
	}

	scopedLog.Info("Issuing REST call to push manager aps bundle")

	managerIdxcName := cr.GetName()
	fqdnName := splcommon.GetServiceFQDN(cr.GetNamespace(), GetSplunkServiceName(SplunkClusterManager, managerIdxcName, false))

	// Get a Splunk client to execute the REST call
	splunkClient := splclient.NewSplunkClient(fmt.Sprintf("https://%s:8089", fqdnName), "admin", string(adminPwd))

	return splunkClient.BundlePush(true)
}

<<<<<<< HEAD
// helper function to get the list of ClusterMaster types in the current namespace
func getClusterMasterList(c splcommon.ControllerClient, cr splcommon.MetaObject, listOpts []client.ListOption) (int, error) {
	scopedLog := log.WithName("getClusterMasterList").WithValues("name", cr.GetName(), "namespace", cr.GetNamespace())

	objectList := enterpriseApi.ClusterMasterList{}

	err := c.List(context.TODO(), &objectList, listOpts...)
	numOfObjects := len(objectList.Items)

	if err != nil {
		scopedLog.Error(err, "ClusterMaster types not found in namespace", "namsespace", cr.GetNamespace())
		return numOfObjects, err
	}

	return numOfObjects, nil
=======
//VerifyCMisMultisite checks if its a multisite
func VerifyCMisMultisite(cr *enterpriseApi.ClusterMaster, namespaceScopedSecret *corev1.Secret) ([]corev1.EnvVar, error) {
	var err error
	scopedLog := log.WithName("Verify if Multisite Indexer Cluster").WithValues("name", cr.GetName(), "namespace", cr.GetNamespace())
	mgr := clusterManagerPodManager{log: scopedLog, cr: cr, secrets: namespaceScopedSecret, newSplunkClient: splclient.NewSplunkClient}
	cm := mgr.getClusterManagerClient(cr)
	clusterInfo, err := cm.GetClusterInfo(false)
	if err != nil {
		return nil, err
	}
	multiSite := clusterInfo.MultiSite
	extraEnv := getClusterMasterExtraEnv(cr, &cr.Spec.CommonSplunkSpec)
	if multiSite == "true" {
		extraEnv = append(extraEnv, corev1.EnvVar{Name: "SPLUNK_SITE", Value: "site0"}, corev1.EnvVar{Name: "SPLUNK_MULTISITE_MASTER", Value: GetSplunkServiceName(SplunkClusterManager, cr.GetName(), false)})
	}
	return extraEnv, err
>>>>>>> 3db0c88d
}<|MERGE_RESOLUTION|>--- conflicted
+++ resolved
@@ -24,12 +24,9 @@
 	"github.com/go-logr/logr"
 	enterpriseApi "github.com/splunk/splunk-operator/pkg/apis/enterprise/v3"
 	appsv1 "k8s.io/api/apps/v1"
-<<<<<<< HEAD
+	"k8s.io/apimachinery/pkg/types"
 	"k8s.io/client-go/tools/remotecommand"
 	"sigs.k8s.io/controller-runtime/pkg/client"
-=======
-	"k8s.io/apimachinery/pkg/types"
->>>>>>> 3db0c88d
 	"sigs.k8s.io/controller-runtime/pkg/reconcile"
 
 	splclient "github.com/splunk/splunk-operator/pkg/splunk/client"
@@ -39,13 +36,8 @@
 	corev1 "k8s.io/api/core/v1"
 )
 
-<<<<<<< HEAD
-// ApplyClusterMaster reconciles the state of a Splunk Enterprise cluster manager.
-func ApplyClusterMaster(client splcommon.ControllerClient, cr *enterpriseApi.ClusterMaster) (reconcile.Result, error) {
-=======
 // ApplyClusterManager reconciles the state of a Splunk Enterprise cluster manager.
 func ApplyClusterManager(client splcommon.ControllerClient, cr *enterpriseApi.ClusterMaster) (reconcile.Result, error) {
->>>>>>> 3db0c88d
 
 	// unless modified, reconcile for this object will be requeued after 5 seconds
 	result := reconcile.Result{
@@ -122,20 +114,17 @@
 				return result, err
 			}
 		}
-<<<<<<< HEAD
 
 		// If this is the last of its kind getting deleted,
 		// remove the entry for this CR type from configMap or else
 		// just decrement the refCount for this CR type.
 		if len(cr.Spec.AppFrameworkConfig.AppSources) != 0 {
-			err = UpdateOrRemoveEntryFromConfigMap(client, cr, SplunkClusterMaster)
+			err = UpdateOrRemoveEntryFromConfigMap(client, cr, SplunkClusterManager)
 			if err != nil {
 				return result, err
 			}
 		}
 
-=======
->>>>>>> 3db0c88d
 		DeleteOwnerReferencesForResources(client, cr, &cr.Spec.SmartStore)
 		terminating, err := splctrl.CheckForDeletion(cr, client)
 		if terminating && err != nil { // don't bother if no error, since it will just be removed immmediately after
@@ -153,9 +142,6 @@
 	}
 
 	// create or update a regular service for the cluster manager
-<<<<<<< HEAD
-	err = splctrl.ApplyService(client, getSplunkService(cr, &cr.Spec.CommonSplunkSpec, SplunkClusterMaster, false))
-=======
 	err = splctrl.ApplyService(client, getSplunkService(cr, &cr.Spec.CommonSplunkSpec, SplunkClusterManager, false))
 	if err != nil {
 		return result, err
@@ -163,19 +149,13 @@
 
 	// create or update statefulset for the cluster manager
 	statefulSet, err := getClusterManagerStatefulSet(client, cr)
->>>>>>> 3db0c88d
-	if err != nil {
-		return result, err
-	}
-
-<<<<<<< HEAD
-	// create or update statefulset for the cluster manager
-	statefulSet, err := getClusterMasterStatefulSet(client, cr)
-=======
+	if err != nil {
+		return result, err
+	}
+
 	//make changes to respective mc configmap when changing/removing mcRef from spec
 	extraEnv, err := VerifyCMisMultisite(cr, namespaceScopedSecret)
 	err = validateMonitoringConsoleRef(client, statefulSet, extraEnv)
->>>>>>> 3db0c88d
 	if err != nil {
 		return result, err
 	}
@@ -211,14 +191,6 @@
 			}
 		}
 
-<<<<<<< HEAD
-		err = ApplyMonitoringConsole(client, cr, cr.Spec.CommonSplunkSpec, getClusterMasterExtraEnv(cr, &cr.Spec.CommonSplunkSpec))
-		if err != nil {
-			return result, err
-		}
-
-=======
->>>>>>> 3db0c88d
 		// Manager apps bundle push requires multiple reconcile iterations in order to reflect the configMap on the CM pod.
 		// So keep PerformCmBundlePush() as the last call in this block of code, so that other functionalities are not blocked
 		err = PerformCmBundlePush(client, cr)
@@ -273,13 +245,8 @@
 	return validateCommonSplunkSpec(&cr.Spec.CommonSplunkSpec)
 }
 
-<<<<<<< HEAD
-// getClusterMasterStatefulSet returns a Kubernetes StatefulSet object for a Splunk Enterprise license manager.
-func getClusterMasterStatefulSet(client splcommon.ControllerClient, cr *enterpriseApi.ClusterMaster) (*appsv1.StatefulSet, error) {
-=======
 // getClusterManagerStatefulSet returns a Kubernetes StatefulSet object for a Splunk Enterprise license manager.
 func getClusterManagerStatefulSet(client splcommon.ControllerClient, cr *enterpriseApi.ClusterMaster) (*appsv1.StatefulSet, error) {
->>>>>>> 3db0c88d
 	var extraEnvVar []corev1.EnvVar
 
 	ss, err := getSplunkStatefulSet(client, cr, &cr.Spec.CommonSplunkSpec, SplunkClusterManager, 1, extraEnvVar)
@@ -366,13 +333,8 @@
 	return err
 }
 
-<<<<<<< HEAD
-// PushMasterAppsBundle issues the REST command to for cluster manager bundle push
-func PushMasterAppsBundle(c splcommon.ControllerClient, cr *enterpriseApi.ClusterMaster) error {
-=======
 // PushManagerAppsBundle issues the REST command to for cluster manager bundle push
 func PushManagerAppsBundle(c splcommon.ControllerClient, cr *enterpriseApi.ClusterMaster) error {
->>>>>>> 3db0c88d
 	scopedLog := log.WithName("PushMasterApps").WithValues("name", cr.GetName(), "namespace", cr.GetNamespace())
 
 	defaultSecretObjName := splcommon.GetNamespaceScopedSecretName(cr.GetNamespace())
@@ -383,13 +345,8 @@
 
 	//Get the admin password from the secret object
 	adminPwd, foundSecret := defaultSecret.Data["password"]
-<<<<<<< HEAD
 	if !foundSecret {
-		return fmt.Errorf("could not find admin password while trying to push the master apps bundle")
-=======
-	if foundSecret == false {
-		return fmt.Errorf("Could not find admin password while trying to push the manager apps bundle")
->>>>>>> 3db0c88d
+		return fmt.Errorf("could not find admin password while trying to push the manager apps bundle")
 	}
 
 	scopedLog.Info("Issuing REST call to push manager aps bundle")
@@ -403,7 +360,6 @@
 	return splunkClient.BundlePush(true)
 }
 
-<<<<<<< HEAD
 // helper function to get the list of ClusterMaster types in the current namespace
 func getClusterMasterList(c splcommon.ControllerClient, cr splcommon.MetaObject, listOpts []client.ListOption) (int, error) {
 	scopedLog := log.WithName("getClusterMasterList").WithValues("name", cr.GetName(), "namespace", cr.GetNamespace())
@@ -419,7 +375,8 @@
 	}
 
 	return numOfObjects, nil
-=======
+}
+
 //VerifyCMisMultisite checks if its a multisite
 func VerifyCMisMultisite(cr *enterpriseApi.ClusterMaster, namespaceScopedSecret *corev1.Secret) ([]corev1.EnvVar, error) {
 	var err error
@@ -436,5 +393,4 @@
 		extraEnv = append(extraEnv, corev1.EnvVar{Name: "SPLUNK_SITE", Value: "site0"}, corev1.EnvVar{Name: "SPLUNK_MULTISITE_MASTER", Value: GetSplunkServiceName(SplunkClusterManager, cr.GetName(), false)})
 	}
 	return extraEnv, err
->>>>>>> 3db0c88d
 }