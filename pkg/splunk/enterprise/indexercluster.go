--- conflicted
+++ resolved
@@ -206,11 +206,7 @@
 	if len(cr.Spec.ClusterMasterRef.Name) > 0 {
 		managerIdxcName = cr.Spec.ClusterMasterRef.Name
 	} else {
-<<<<<<< HEAD
-		return errors.New("empty cluster master reference")
-=======
-		return errors.New("Empty cluster manager reference")
->>>>>>> 3db0c88d
+		return errors.New("empty cluster manager reference")
 	}
 	cmPodName := fmt.Sprintf(splcommon.TestClusterManagerID, managerIdxcName, "0")
 	adminPwd, err := splutil.GetSpecificSecretTokenFromPod(c, cmPodName, cr.GetNamespace(), "password")
@@ -498,15 +494,9 @@
 	return mgr.newSplunkClient(fmt.Sprintf("https://%s:8089", fqdnName), "admin", adminPwd)
 }
 
-<<<<<<< HEAD
-// getClusterMasterClient for indexerClusterPodManager returns a SplunkClient for cluster manager
-func (mgr *indexerClusterPodManager) getClusterMasterClient() *splclient.SplunkClient {
-	scopedLog := log.WithName("indexerClusterPodManager.getClusterMasterClient").WithValues("name", mgr.cr.GetName(), "namespace", mgr.cr.GetNamespace())
-=======
 // getClusterManagerClient for indexerClusterPodManager returns a SplunkClient for cluster manager
 func (mgr *indexerClusterPodManager) getClusterManagerClient() *splclient.SplunkClient {
 	scopedLog := log.WithName("indexerClusterPodManager.getClusterManagerClient").WithValues("name", mgr.cr.GetName(), "namespace", mgr.cr.GetNamespace())
->>>>>>> 3db0c88d
 
 	// Retrieve admin password from Pod
 	var managerIdxcName string
@@ -546,11 +536,7 @@
 	cm := mgr.getClusterManagerClient()
 	clusterInfo, err := cm.GetClusterInfo(false)
 	if err != nil {
-<<<<<<< HEAD
-		return fmt.Errorf("could not get cluster info from cluster master")
-=======
-		return fmt.Errorf("Could not get cluster info from cluster manager")
->>>>>>> 3db0c88d
+		return fmt.Errorf("could not get cluster info from cluster manager")
 	}
 	var replicationFactor int32
 	// if it is a multisite indexer cluster, check site_replication_factor
@@ -576,21 +562,12 @@
 		mgr.cr.Status.IndexingReady = false
 		mgr.cr.Status.ServiceReady = false
 		mgr.cr.Status.MaintenanceMode = false
-<<<<<<< HEAD
-		return fmt.Errorf("waiting for cluster master to become ready")
-	}
-
-	// get indexer cluster info from cluster manager if it's ready
-	c := mgr.getClusterMasterClient()
-	clusterInfo, err := c.GetClusterMasterInfo()
-=======
 		return fmt.Errorf("Waiting for cluster manager to become ready")
 	}
 
 	// get indexer cluster info from cluster manager if it's ready
 	c := mgr.getClusterManagerClient()
 	clusterInfo, err := c.GetClusterManagerInfo()
->>>>>>> 3db0c88d
 	if err != nil {
 		return err
 	}
@@ -600,11 +577,7 @@
 	mgr.cr.Status.MaintenanceMode = clusterInfo.MaintenanceMode
 
 	// get peer information from cluster manager
-<<<<<<< HEAD
-	peers, err := c.GetClusterMasterPeers()
-=======
 	peers, err := c.GetClusterManagerPeers()
->>>>>>> 3db0c88d
 	if err != nil {
 		return err
 	}
@@ -661,16 +634,11 @@
 
 	// Multisite / multipart clusters: can't reference a cluster manager located in another namespace because of Service and Secret limitations
 	if len(cr.Spec.ClusterMasterRef.Namespace) > 0 && cr.Spec.ClusterMasterRef.Namespace != cr.GetNamespace() {
-<<<<<<< HEAD
-		return fmt.Errorf("multisite cluster does not support cluster master to be located in a different namespace")
-=======
-		return fmt.Errorf("Multisite cluster does not support cluster manager to be located in a different namespace")
->>>>>>> 3db0c88d
+		return fmt.Errorf("multisite cluster does not support cluster manager to be located in a different namespace")
 	}
 	return validateCommonSplunkSpec(&cr.Spec.CommonSplunkSpec)
 }
 
-<<<<<<< HEAD
 // helper function to get the list of IndexerCluster types in the current namespace
 func getIndexerClusterList(c splcommon.ControllerClient, cr splcommon.MetaObject, listOpts []client.ListOption) (int, error) {
 	scopedLog := log.WithName("getIndexerClusterList").WithValues("name", cr.GetName(), "namespace", cr.GetNamespace())
@@ -686,7 +654,8 @@
 	}
 
 	return numOfObjects, nil
-=======
+}
+
 //RetrieveCMSpec finds monitoringConsole ref from cm spec
 func RetrieveCMSpec(client splcommon.ControllerClient, cr *enterpriseApi.IndexerCluster, clusterMasterRef string) (string, error) {
 
@@ -700,5 +669,4 @@
 		return monitoringConsoleRef, err
 	}
 	return "", err
->>>>>>> 3db0c88d
 }