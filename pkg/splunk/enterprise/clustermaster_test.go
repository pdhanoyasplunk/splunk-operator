--- conflicted
+++ resolved
@@ -303,14 +303,8 @@
 	client.AddObjects(objects)
 	current.Spec.CommonSplunkSpec.Mock = false
 
-<<<<<<< HEAD
-	// This should fail at ApplyMonitoringConsole
 	if _, err := ApplyClusterManager(client, &current); err == nil {
 		t.Errorf("ApplyClusterManager() should have returned error")
-=======
-	if _, err := ApplyClusterMaster(client, &current); err == nil {
-		t.Errorf("ApplyClusterMaster() should have returned error")
->>>>>>> 92fef221
 	}
 }
 
