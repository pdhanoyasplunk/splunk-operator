// Copyright (c) 2018-2021 Splunk Inc. All rights reserved.
//
// Licensed under the Apache License, Version 2.0 (the "License");
// you may not use this file except in compliance with the License.
// You may obtain a copy of the License at
//
// 	http://www.apache.org/licenses/LICENSE-2.0
//
// Unless required by applicable law or agreed to in writing, software
// distributed under the License is distributed on an "AS IS" BASIS,
// WITHOUT WARRANTIES OR CONDITIONS OF ANY KIND, either express or implied.
// See the License for the specific language governing permissions and
// limitations under the License.

package enterprise

import (
	"context"
	"fmt"
	"reflect"
	"time"

	appsv1 "k8s.io/api/apps/v1"
	corev1 "k8s.io/api/core/v1"
<<<<<<< HEAD
	"sigs.k8s.io/controller-runtime/pkg/client"
=======
	"k8s.io/apimachinery/pkg/types"
>>>>>>> 3db0c88d
	"sigs.k8s.io/controller-runtime/pkg/reconcile"

	enterpriseApi "github.com/splunk/splunk-operator/pkg/apis/enterprise/v3"
	splcommon "github.com/splunk/splunk-operator/pkg/splunk/common"
	splctrl "github.com/splunk/splunk-operator/pkg/splunk/controller"
)

// ApplyStandalone reconciles the StatefulSet for N standalone instances of Splunk Enterprise.
func ApplyStandalone(client splcommon.ControllerClient, cr *enterpriseApi.Standalone) (reconcile.Result, error) {

	// unless modified, reconcile for this object will be requeued after 5 seconds
	result := reconcile.Result{
		Requeue:      true,
		RequeueAfter: time.Second * 5,
	}
	scopedLog := log.WithName("ApplyStandalone").WithValues("name", cr.GetName(), "namespace", cr.GetNamespace())
	if cr.Status.ResourceRevMap == nil {
		cr.Status.ResourceRevMap = make(map[string]string)
	}

	// validate and updates defaults for CR
	err := validateStandaloneSpec(cr)
	if err != nil {
		scopedLog.Error(err, "Failed to validate standalone spec")
		return result, err
	}

	// updates status after function completes
	cr.Status.Phase = splcommon.PhaseError
	cr.Status.Replicas = cr.Spec.Replicas

	if !reflect.DeepEqual(cr.Status.SmartStore, cr.Spec.SmartStore) ||
		AreRemoteVolumeKeysChanged(client, cr, SplunkStandalone, &cr.Spec.SmartStore, cr.Status.ResourceRevMap, &err) {

		if err != nil {
			return result, err
		}

		_, _, err := ApplySmartstoreConfigMap(client, cr, &cr.Spec.SmartStore)
		if err != nil {
			return result, err
		}

		cr.Status.SmartStore = cr.Spec.SmartStore
	}

	// If the app framework is configured then do following things -
	// 1. Initialize the S3Clients based on providers
	// 2. Check the status of apps on remote storage.
	if len(cr.Spec.AppFrameworkConfig.AppSources) != 0 {
		err := initAndCheckAppInfoStatus(client, cr, &cr.Spec.AppFrameworkConfig, &cr.Status.AppContext)
		if err != nil {
			cr.Status.AppContext.IsDeploymentInProgress = false
			return result, err
		}
	}

	cr.Status.Selector = fmt.Sprintf("app.kubernetes.io/instance=splunk-%s-standalone", cr.GetName())
	defer func() {
		client.Status().Update(context.TODO(), cr)
		if err != nil {
			scopedLog.Error(err, "Status update failed")
		}
	}()

	// create or update general config resources
	_, err = ApplySplunkConfig(client, cr, cr.Spec.CommonSplunkSpec, SplunkStandalone)
	if err != nil {
		return result, err
	}

	// check if deletion has been requested
	if cr.ObjectMeta.DeletionTimestamp != nil {
		if cr.Spec.MonitoringConsoleRef.Name != "" {
			_, err = ApplyMonitoringConsoleEnvConfigMap(client, cr.GetNamespace(), cr.GetName(), cr.Spec.MonitoringConsoleRef.Name, getStandaloneExtraEnv(cr, cr.Spec.Replicas), false)
			if err != nil {
				return result, err
			}
		}
<<<<<<< HEAD

		// If this is the last of its kind getting deleted,
		// remove the entry for this CR type from configMap or else
		// just decrement the refCount for this CR type.
		if len(cr.Spec.AppFrameworkConfig.AppSources) != 0 {
			err = UpdateOrRemoveEntryFromConfigMap(client, cr, SplunkStandalone)
			if err != nil {
				return result, err
			}
		}

=======
>>>>>>> 3db0c88d
		DeleteOwnerReferencesForResources(client, cr, &cr.Spec.SmartStore)
		terminating, err := splctrl.CheckForDeletion(cr, client)
		if terminating && err != nil { // don't bother if no error, since it will just be removed immmediately after
			cr.Status.Phase = splcommon.PhaseTerminating
		} else {
			result.Requeue = false
		}
		return result, err
	}

	// create or update a headless service
	err = splctrl.ApplyService(client, getSplunkService(cr, &cr.Spec.CommonSplunkSpec, SplunkStandalone, true))
	if err != nil {
		return result, err
	}

	// create or update a regular service
	err = splctrl.ApplyService(client, getSplunkService(cr, &cr.Spec.CommonSplunkSpec, SplunkStandalone, false))
	if err != nil {
		return result, err
	}

	// If we are using appFramework and are scaling up, we should re-populate the
	// configMap with all the appSource entries. This is done so that the new pods
	// that come up now will have the complete list of all the apps and then can
	// download and install all the apps.
	// TODO: Improve this logic so that we only recycle the new pod/replica
	// and not all the existing pods.
	if len(cr.Spec.AppFrameworkConfig.AppSources) != 0 && cr.Status.ReadyReplicas > 0 {

		statefulsetName := GetSplunkStatefulsetName(SplunkStandalone, cr.GetName())

		isScalingUp, err := splctrl.IsStatefulSetScalingUp(client, cr, statefulsetName, cr.Spec.Replicas)
		if err != nil {
			return result, err
		} else if isScalingUp {
			// if we are indeed scaling up, then mark the deploy status to Pending
			// for all the app sources so that we add all the app sources in configMap.
			cr.Status.AppContext.IsDeploymentInProgress = true
			appStatusContext := cr.Status.AppContext
			for appSrc := range appStatusContext.AppsSrcDeployStatus {
				changeAppSrcDeployInfoStatus(appSrc, appStatusContext.AppsSrcDeployStatus, enterpriseApi.RepoStateActive, enterpriseApi.DeployStatusComplete, enterpriseApi.DeployStatusPending)
			}

			// Now apply the configMap will full app listing.
			_, _, err = ApplyAppListingConfigMap(client, cr, &cr.Spec.AppFrameworkConfig, appStatusContext.AppsSrcDeployStatus, false)
			if err != nil {
				return result, err
			}
		}
	}

	// create or update statefulset
	statefulSet, err := getStandaloneStatefulSet(client, cr)
	if err != nil {
		return result, err
	}

	//make changes to respective mc configmap when changing/removing mcRef from spec
	err = validateMonitoringConsoleRef(client, statefulSet, getStandaloneExtraEnv(cr, cr.Spec.Replicas))
	if err != nil {
		return result, err
	}

	mgr := splctrl.DefaultStatefulSetPodManager{}
	phase, err := mgr.Update(client, statefulSet, cr.Spec.Replicas)
	cr.Status.ReadyReplicas = statefulSet.Status.ReadyReplicas
	if err != nil {
		return result, err
	}
	cr.Status.Phase = phase

	// no need to requeue if everything is ready
	if cr.Status.Phase == splcommon.PhaseReady {
		//upgrade fron automated MC to MC CRD
		namespacedName := types.NamespacedName{Namespace: cr.GetNamespace(), Name: GetSplunkStatefulsetName(SplunkMonitoringConsole, cr.GetNamespace())}
		err = splctrl.DeleteReferencesToAutomatedMCIfExists(client, cr, namespacedName)
		if err != nil {
			scopedLog.Error(err, "Error in deleting automated monitoring console resource")
		}
		if cr.Spec.MonitoringConsoleRef.Name != "" {
			_, err = ApplyMonitoringConsoleEnvConfigMap(client, cr.GetNamespace(), cr.GetName(), cr.Spec.MonitoringConsoleRef.Name, getStandaloneExtraEnv(cr, cr.Spec.Replicas), true)
			if err != nil {
				return result, err
			}
		}
		if cr.Status.AppContext.AppsSrcDeployStatus != nil {
			markAppsStatusToComplete(client, cr, &cr.Spec.AppFrameworkConfig, cr.Status.AppContext.AppsSrcDeployStatus)
			// Schedule one more reconcile in next 5 seconds, just to cover any latest app framework config changes
			if cr.Status.AppContext.IsDeploymentInProgress {
				cr.Status.AppContext.IsDeploymentInProgress = false
				return result, nil
			}
		}
		// Requeue the reconcile after polling interval if we had set the lastAppInfoCheckTime.
		if cr.Status.AppContext.LastAppInfoCheckTime != 0 {
			result.RequeueAfter = GetNextRequeueTime(cr.Status.AppContext.AppsRepoStatusPollInterval, cr.Status.AppContext.LastAppInfoCheckTime)
		} else {
			result.Requeue = false
		}
	}
	return result, nil
}

// getStandaloneStatefulSet returns a Kubernetes StatefulSet object for Splunk Enterprise standalone instances.
func getStandaloneStatefulSet(client splcommon.ControllerClient, cr *enterpriseApi.Standalone) (*appsv1.StatefulSet, error) {
	// get generic statefulset for Splunk Enterprise objects
	ss, err := getSplunkStatefulSet(client, cr, &cr.Spec.CommonSplunkSpec, SplunkStandalone, cr.Spec.Replicas, []corev1.EnvVar{})
	if err != nil {
		return nil, err
	}

	smartStoreConfigMap := getSmartstoreConfigMap(client, cr, SplunkStandalone)

	if smartStoreConfigMap != nil {
		setupInitContainer(&ss.Spec.Template, cr.Spec.Image, cr.Spec.ImagePullPolicy, commandForStandaloneSmartstore)
	}

	// Setup App framework init containers
	setupAppInitContainers(client, cr, &ss.Spec.Template, &cr.Spec.AppFrameworkConfig)

	return ss, nil
}

// validateStandaloneSpec checks validity and makes default updates to a StandaloneSpec, and returns error if something is wrong.
func validateStandaloneSpec(cr *enterpriseApi.Standalone) error {
	if cr.Spec.Replicas == 0 {
		cr.Spec.Replicas = 1
	}

	if !reflect.DeepEqual(cr.Status.SmartStore, cr.Spec.SmartStore) {
		err := ValidateSplunkSmartstoreSpec(&cr.Spec.SmartStore)
		if err != nil {
			return err
		}
	}

	if !reflect.DeepEqual(cr.Status.AppContext.AppFrameworkConfig, cr.Spec.AppFrameworkConfig) {
		err := ValidateAppFrameworkSpec(&cr.Spec.AppFrameworkConfig, &cr.Status.AppContext, true)
		if err != nil {
			return err
		}
	}

	return validateCommonSplunkSpec(&cr.Spec.CommonSplunkSpec)
}

// helper function to get the list of Standalone types in the current namespace
func getStandaloneList(c splcommon.ControllerClient, cr splcommon.MetaObject, listOpts []client.ListOption) (int, error) {
	scopedLog := log.WithName("getStandaloneList").WithValues("name", cr.GetName(), "namespace", cr.GetNamespace())

	objectList := enterpriseApi.StandaloneList{}

	err := c.List(context.TODO(), &objectList, listOpts...)
	numOfObjects := len(objectList.Items)

	if err != nil {
		scopedLog.Error(err, "Standalone types not found in namespace", "namsespace", cr.GetNamespace())
		return numOfObjects, err
	}

	return numOfObjects, nil
}<|MERGE_RESOLUTION|>--- conflicted
+++ resolved
@@ -22,11 +22,8 @@
 
 	appsv1 "k8s.io/api/apps/v1"
 	corev1 "k8s.io/api/core/v1"
-<<<<<<< HEAD
+	"k8s.io/apimachinery/pkg/types"
 	"sigs.k8s.io/controller-runtime/pkg/client"
-=======
-	"k8s.io/apimachinery/pkg/types"
->>>>>>> 3db0c88d
 	"sigs.k8s.io/controller-runtime/pkg/reconcile"
 
 	enterpriseApi "github.com/splunk/splunk-operator/pkg/apis/enterprise/v3"
@@ -106,7 +103,6 @@
 				return result, err
 			}
 		}
-<<<<<<< HEAD
 
 		// If this is the last of its kind getting deleted,
 		// remove the entry for this CR type from configMap or else
@@ -118,8 +114,6 @@
 			}
 		}
 
-=======
->>>>>>> 3db0c88d
 		DeleteOwnerReferencesForResources(client, cr, &cr.Spec.SmartStore)
 		terminating, err := splctrl.CheckForDeletion(cr, client)
 		if terminating && err != nil { // don't bother if no error, since it will just be removed immmediately after
