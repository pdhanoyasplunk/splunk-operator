--- conflicted
+++ resolved
@@ -104,13 +104,10 @@
 	// Average amount of time an app installation takes
 	avgAppInstallationTime = 5
 
-<<<<<<< HEAD
-=======
 	// Time delay involved in installating the Splunk Apps.
 	// Apps like Splunk ES will take as high as 20 minutes for completeing the installation
 	maxSplunkAppsInstallationDelaySecs = 1500
 
->>>>>>> c0cf831f
 	// Readiness probe time values
 	readinessProbeDefaultDelaySec = 10
 	readinessProbeTimeoutSec      = 5
