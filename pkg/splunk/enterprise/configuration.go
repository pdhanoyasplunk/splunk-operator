// Copyright (c) 2018-2021 Splunk Inc. All rights reserved.
//
// Licensed under the Apache License, Version 2.0 (the "License");
// you may not use this file except in compliance with the License.
// You may obtain a copy of the License at
//
// 	http://www.apache.org/licenses/LICENSE-2.0
//
// Unless required by applicable law or agreed to in writing, software
// distributed under the License is distributed on an "AS IS" BASIS,
// WITHOUT WARRANTIES OR CONDITIONS OF ANY KIND, either express or implied.
// See the License for the specific language governing permissions and
// limitations under the License.

package enterprise

import (
	"context"
	"fmt"
	"sort"
<<<<<<< HEAD
	"strings"
=======
>>>>>>> c0cf831f

	appsv1 "k8s.io/api/apps/v1"
	corev1 "k8s.io/api/core/v1"
	"k8s.io/apimachinery/pkg/api/resource"
	metav1 "k8s.io/apimachinery/pkg/apis/meta/v1"
	"k8s.io/apimachinery/pkg/types"
	"k8s.io/apimachinery/pkg/util/intstr"

	enterpriseApi "github.com/splunk/splunk-operator/pkg/apis/enterprise/v2"
	splclient "github.com/splunk/splunk-operator/pkg/splunk/client"
	splcommon "github.com/splunk/splunk-operator/pkg/splunk/common"
	splctrl "github.com/splunk/splunk-operator/pkg/splunk/controller"
	splutil "github.com/splunk/splunk-operator/pkg/splunk/util"
	logf "sigs.k8s.io/controller-runtime/pkg/log"
)

var logC = logf.Log.WithName("splunk.enterprise.configValidation")

// getSplunkLabels returns a map of labels to use for Splunk Enterprise components.
func getSplunkLabels(instanceIdentifier string, instanceType InstanceType, partOfIdentifier string) map[string]string {
	// For multisite / multipart IndexerCluster, the name of the part containing the cluster-master is used
	// to set the label app.kubernetes.io/part-of on all the parts so that its indexer service can select
	// the indexers from all the parts. Otherwise partOfIdentifier is equal to instanceIdentifier.
	if instanceType != SplunkIndexer || len(partOfIdentifier) == 0 {
		partOfIdentifier = instanceIdentifier
	}

	labels, _ := splcommon.GetLabels(instanceType.ToKind(), instanceType.ToString(), instanceIdentifier, partOfIdentifier, make([]string, 0))
	return labels
}

// getSplunkVolumeClaims returns a standard collection of Kubernetes volume claims.
func getSplunkVolumeClaims(cr splcommon.MetaObject, spec *enterpriseApi.CommonSplunkSpec, labels map[string]string, volumeType string) (corev1.PersistentVolumeClaim, error) {
	var storageCapacity resource.Quantity
	var err error

	storageClassName := ""

	// Depending on the volume type, determine storage capacity and storage class name(if configured)
	if volumeType == splcommon.EtcVolumeStorage {
		storageCapacity, err = splcommon.ParseResourceQuantity(spec.EtcVolumeStorageConfig.StorageCapacity, splcommon.DefaultEtcVolumeStorageCapacity)
		if err != nil {
			return corev1.PersistentVolumeClaim{}, fmt.Errorf("%s: %s", "etcStorage", err)
		}
		if spec.EtcVolumeStorageConfig.StorageClassName != "" {
			storageClassName = spec.EtcVolumeStorageConfig.StorageClassName
		}
	} else if volumeType == splcommon.VarVolumeStorage {
		storageCapacity, err = splcommon.ParseResourceQuantity(spec.VarVolumeStorageConfig.StorageCapacity, splcommon.DefaultVarVolumeStorageCapacity)
		if err != nil {
			return corev1.PersistentVolumeClaim{}, fmt.Errorf("%s: %s", "varStorage", err)
		}
		if spec.VarVolumeStorageConfig.StorageClassName != "" {
			storageClassName = spec.VarVolumeStorageConfig.StorageClassName
		}
	}

	// Create a persistent volume claim
	volumeClaim := corev1.PersistentVolumeClaim{
		ObjectMeta: metav1.ObjectMeta{
			Name:      fmt.Sprintf(splcommon.PvcNamePrefix, volumeType),
			Namespace: cr.GetNamespace(),
			Labels:    labels,
		},
		Spec: corev1.PersistentVolumeClaimSpec{
			AccessModes: []corev1.PersistentVolumeAccessMode{"ReadWriteOnce"},
			Resources: corev1.ResourceRequirements{
				Requests: corev1.ResourceList{
					corev1.ResourceStorage: storageCapacity,
				},
			},
		},
	}

	// Assign storage class name if specified
	if storageClassName != "" {
		volumeClaim.Spec.StorageClassName = &storageClassName
	}
	return volumeClaim, nil
}

// getSplunkService returns a Kubernetes Service object for Splunk instances configured for a Splunk Enterprise resource.
func getSplunkService(cr splcommon.MetaObject, spec *enterpriseApi.CommonSplunkSpec, instanceType InstanceType, isHeadless bool) *corev1.Service {

	// use template if not headless
	var service *corev1.Service
	if isHeadless {
		service = &corev1.Service{}

		// Initialize to defaults
		service.Spec.ClusterIP = corev1.ClusterIPNone
		service.Spec.Type = corev1.ServiceTypeClusterIP
	} else {
		service = spec.Spec.ServiceTemplate.DeepCopy()
	}
	service.TypeMeta = metav1.TypeMeta{
		Kind:       "Service",
		APIVersion: "v1",
	}

	service.ObjectMeta.Name = GetSplunkServiceName(instanceType, cr.GetName(), isHeadless)
	service.ObjectMeta.Namespace = cr.GetNamespace()
	instanceIdentifier := cr.GetName()
	var partOfIdentifier string
	if instanceType == SplunkIndexer {
		if len(spec.ClusterMasterRef.Name) == 0 {
			// Do not specify the instance label in the selector of IndexerCluster services, so that the services of the main part
			// of multisite / multipart IndexerCluster can be used to resolve (headless) or load balance traffic to the indexers of all parts
			partOfIdentifier = instanceIdentifier
			instanceIdentifier = ""
		} else {
			// And for child parts of multisite / multipart IndexerCluster, use the name of the part containing the cluster-master
			// in the app.kubernetes.io/part-of label
			partOfIdentifier = spec.ClusterMasterRef.Name
		}
	}
	service.Spec.Selector = getSplunkLabels(instanceIdentifier, instanceType, partOfIdentifier)
	service.Spec.Ports = append(service.Spec.Ports, splcommon.SortServicePorts(getSplunkServicePorts(instanceType))...) // note that port order is important for tests

	// ensure labels and annotations are not nil
	if service.ObjectMeta.Labels == nil {
		service.ObjectMeta.Labels = make(map[string]string)
	}
	if service.ObjectMeta.Annotations == nil {
		service.ObjectMeta.Annotations = make(map[string]string)
	}

	// append same labels as selector
	for k, v := range service.Spec.Selector {
		service.ObjectMeta.Labels[k] = v
	}

	// append labels and annotations from parent
	splcommon.AppendParentMeta(service.ObjectMeta.GetObjectMeta(), cr.GetObjectMeta())

	if instanceType == SplunkDeployer || (instanceType == SplunkSearchHead && isHeadless) {
		// required for SHC bootstrap process; use services with heads when readiness is desired
		service.Spec.PublishNotReadyAddresses = true
	}

	service.SetOwnerReferences(append(service.GetOwnerReferences(), splcommon.AsOwner(cr, true)))

	return service
}

// setVolumeDefaults set properties in Volumes to default values
func setVolumeDefaults(spec *enterpriseApi.CommonSplunkSpec) {

	// work-around openapi validation error by ensuring it is not nil
	if spec.Volumes == nil {
		spec.Volumes = []corev1.Volume{}
	}

	for _, v := range spec.Volumes {
		if v.Secret != nil {
			if v.Secret.DefaultMode == nil {
				perm := int32(corev1.SecretVolumeSourceDefaultMode)
				v.Secret.DefaultMode = &perm
			}
			continue
		}

		if v.ConfigMap != nil {
			if v.ConfigMap.DefaultMode == nil {
				perm := int32(corev1.ConfigMapVolumeSourceDefaultMode)
				v.ConfigMap.DefaultMode = &perm
			}
			continue
		}
	}
}

// validateCommonSplunkSpec checks validity and makes default updates to a CommonSplunkSpec, and returns error if something is wrong.
func validateCommonSplunkSpec(spec *enterpriseApi.CommonSplunkSpec) error {
	// if not specified via spec or env, image defaults to splunk/splunk
	spec.Spec.Image = GetSplunkImage(spec.Spec.Image)

	defaultResources := corev1.ResourceRequirements{
		Requests: corev1.ResourceList{
			corev1.ResourceCPU:    resource.MustParse("0.1"),
			corev1.ResourceMemory: resource.MustParse("512Mi"),
		},
		Limits: corev1.ResourceList{
			corev1.ResourceCPU:    resource.MustParse("4"),
			corev1.ResourceMemory: resource.MustParse("8Gi"),
		},
	}

	if spec.LivenessInitialDelaySeconds < 0 {
		return fmt.Errorf("Negative value (%d) is not allowed for Liveness probe intial delay", spec.LivenessInitialDelaySeconds)
	}

	if spec.ReadinessInitialDelaySeconds < 0 {
		return fmt.Errorf("Negative value (%d) is not allowed for Readiness probe intial delay", spec.ReadinessInitialDelaySeconds)
	}

	setVolumeDefaults(spec)

	return splcommon.ValidateSpec(&spec.Spec, defaultResources)
}

// getSplunkDefaults returns a Kubernetes ConfigMap containing defaults for a Splunk Enterprise resource.
func getSplunkDefaults(identifier, namespace string, instanceType InstanceType, defaults string) *corev1.ConfigMap {
	return &corev1.ConfigMap{
		ObjectMeta: metav1.ObjectMeta{
			Name:      GetSplunkDefaultsName(identifier, instanceType),
			Namespace: namespace,
		},
		Data: map[string]string{
			"default.yml": defaults,
		},
	}
}

// getSplunkPorts returns a map of ports to use for Splunk instances.
func getSplunkPorts(instanceType InstanceType) map[string]int {
	result := map[string]int{
		GetPortName(splunkwebPort, protoHTTP): 8000,
		GetPortName(splunkdPort, protoHTTPS):  8089,
	}

	switch instanceType {
	case SplunkMonitoringConsole:
		result[GetPortName(hecPort, protoHTTP)] = 8088
		result[GetPortName(s2sPort, protoTCP)] = 9997
	case SplunkStandalone:
		result[GetPortName(hecPort, protoHTTP)] = 8088
		result[GetPortName(s2sPort, protoTCP)] = 9997
	case SplunkIndexer:
		result[GetPortName(hecPort, protoHTTP)] = 8088
		result[GetPortName(s2sPort, protoTCP)] = 9997
	}

	return result
}

// getSplunkContainerPorts returns a list of Kubernetes ContainerPort objects for Splunk instances.
func getSplunkContainerPorts(instanceType InstanceType) []corev1.ContainerPort {
	l := []corev1.ContainerPort{}
	for key, value := range getSplunkPorts(instanceType) {
		l = append(l, corev1.ContainerPort{
			Name:          key,
			ContainerPort: int32(value),
			Protocol:      corev1.ProtocolTCP,
		})
	}
	return l
}

// getSplunkServicePorts returns a list of Kubernetes ServicePort objects for Splunk instances.
func getSplunkServicePorts(instanceType InstanceType) []corev1.ServicePort {
	l := []corev1.ServicePort{}
	for key, value := range getSplunkPorts(instanceType) {
		l = append(l, corev1.ServicePort{
			Name:       key,
			Port:       int32(value),
			TargetPort: intstr.FromInt(value),
			Protocol:   corev1.ProtocolTCP,
		})
	}
	return l
}

// addSplunkVolumeToTemplate modifies the podTemplateSpec object to incorporate an additional VolumeSource.
func addSplunkVolumeToTemplate(podTemplateSpec *corev1.PodTemplateSpec, name string, mountPath string, volumeSource corev1.VolumeSource) {
	podTemplateSpec.Spec.Volumes = append(podTemplateSpec.Spec.Volumes, corev1.Volume{
		Name:         name,
		VolumeSource: volumeSource,
	})

	for idx := range podTemplateSpec.Spec.Containers {
		containerSpec := &podTemplateSpec.Spec.Containers[idx]
		containerSpec.VolumeMounts = append(containerSpec.VolumeMounts, corev1.VolumeMount{
			Name:      name,
			MountPath: mountPath,
		})
	}
}

// addPVCVolumes adds pvc volumes to statefulSet
func addPVCVolumes(cr splcommon.MetaObject, spec *enterpriseApi.CommonSplunkSpec, statefulSet *appsv1.StatefulSet, labels map[string]string, volumeType string) error {
	// prepare and append persistent volume claims if storage is not ephemeral
	var err error
	volumeClaimTemplate, err := getSplunkVolumeClaims(cr, spec, labels, volumeType)
	if err != nil {
		return err
	}
	statefulSet.Spec.VolumeClaimTemplates = append(statefulSet.Spec.VolumeClaimTemplates, volumeClaimTemplate)

	// add volume mounts to splunk container for the PVCs
	statefulSet.Spec.Template.Spec.Containers[0].VolumeMounts = append(statefulSet.Spec.Template.Spec.Containers[0].VolumeMounts,
		corev1.VolumeMount{
			Name:      volumeClaimTemplate.GetName(),
			MountPath: fmt.Sprintf(splcommon.SplunkMountDirecPrefix, volumeType),
		})

	return nil
}

// addEphermalVolumes adds ephermal volumes to statefulSet
func addEphermalVolumes(statefulSet *appsv1.StatefulSet, volumeType string) error {
	// add ephemeral volumes to the splunk pod
	emptyVolumeSource := corev1.VolumeSource{
		EmptyDir: &corev1.EmptyDirVolumeSource{},
	}
	statefulSet.Spec.Template.Spec.Volumes = append(statefulSet.Spec.Template.Spec.Volumes,
		corev1.Volume{
			Name: fmt.Sprintf(splcommon.SplunkMountNamePrefix, volumeType), VolumeSource: emptyVolumeSource,
		})

	// add volume mounts to splunk container for the ephemeral volumes
	statefulSet.Spec.Template.Spec.Containers[0].VolumeMounts = append(statefulSet.Spec.Template.Spec.Containers[0].VolumeMounts,
		corev1.VolumeMount{
			Name:      fmt.Sprintf(splcommon.SplunkMountNamePrefix, volumeType),
			MountPath: fmt.Sprintf(splcommon.SplunkMountDirecPrefix, volumeType),
		})

	return nil
}

// addStorageVolumes adds storage volumes to the StatefulSet
func addStorageVolumes(cr splcommon.MetaObject, spec *enterpriseApi.CommonSplunkSpec, statefulSet *appsv1.StatefulSet, labels map[string]string) error {
	// configure storage for mount path /opt/splunk/etc
	if spec.EtcVolumeStorageConfig.EphemeralStorage {
		// add Ephermal volumes
		_ = addEphermalVolumes(statefulSet, splcommon.EtcVolumeStorage)
	} else {
		// add PVC volumes
		err := addPVCVolumes(cr, spec, statefulSet, labels, splcommon.EtcVolumeStorage)
		if err != nil {
			return err
		}
	}

	// configure storage for mount path /opt/splunk/var
	if spec.VarVolumeStorageConfig.EphemeralStorage {
		// add Ephermal volumes
		_ = addEphermalVolumes(statefulSet, splcommon.VarVolumeStorage)
	} else {
		// add PVC volumes
		err := addPVCVolumes(cr, spec, statefulSet, labels, splcommon.VarVolumeStorage)
		if err != nil {
			return err
		}
	}

	return nil
}

// getSplunkStatefulSet returns a Kubernetes StatefulSet object for Splunk instances configured for a Splunk Enterprise resource.
func getSplunkStatefulSet(client splcommon.ControllerClient, cr splcommon.MetaObject, spec *enterpriseApi.CommonSplunkSpec, instanceType InstanceType, replicas int32, extraEnv []corev1.EnvVar) (*appsv1.StatefulSet, error) {

	// prepare misc values
	ports := splcommon.SortContainerPorts(getSplunkContainerPorts(instanceType)) // note that port order is important for tests
	annotations := splcommon.GetIstioAnnotations(ports)
	selectLabels := getSplunkLabels(cr.GetName(), instanceType, spec.ClusterMasterRef.Name)
	affinity := splcommon.AppendPodAntiAffinity(&spec.Affinity, cr.GetName(), instanceType.ToString())

	// start with same labels as selector; note that this object gets modified by splcommon.AppendParentMeta()
	labels := make(map[string]string)
	for k, v := range selectLabels {
		labels[k] = v
	}

	// create statefulset configuration
	statefulSet := &appsv1.StatefulSet{
		TypeMeta: metav1.TypeMeta{
			Kind:       "StatefulSet",
			APIVersion: "apps/v1",
		},
		ObjectMeta: metav1.ObjectMeta{
			Name:      GetSplunkStatefulsetName(instanceType, cr.GetName()),
			Namespace: cr.GetNamespace(),
		},
		Spec: appsv1.StatefulSetSpec{
			Selector: &metav1.LabelSelector{
				MatchLabels: selectLabels,
			},
			ServiceName:         GetSplunkServiceName(instanceType, cr.GetName(), true),
			Replicas:            &replicas,
			PodManagementPolicy: appsv1.ParallelPodManagement,
			UpdateStrategy: appsv1.StatefulSetUpdateStrategy{
				Type: appsv1.OnDeleteStatefulSetStrategyType,
			},
			Template: corev1.PodTemplateSpec{
				ObjectMeta: metav1.ObjectMeta{
					Labels:      labels,
					Annotations: annotations,
				},
				Spec: corev1.PodSpec{
					Affinity:      affinity,
					Tolerations:   spec.Tolerations,
					SchedulerName: spec.SchedulerName,
					Containers: []corev1.Container{
						{
							Image:           spec.Image,
							ImagePullPolicy: corev1.PullPolicy(spec.ImagePullPolicy),
							Name:            "splunk",
							Ports:           ports,
						},
					},
				},
			},
		},
	}

	// Add storage volumes
	err := addStorageVolumes(cr, spec, statefulSet, labels)
	if err != nil {
		return statefulSet, err
	}

	// add serviceaccount if configured
	if spec.ServiceAccount != "" {
		namespacedName := types.NamespacedName{Namespace: statefulSet.GetNamespace(), Name: spec.ServiceAccount}
		_, err := splctrl.GetServiceAccount(client, namespacedName)
		if err == nil {
			// serviceAccount exists
			statefulSet.Spec.Template.Spec.ServiceAccountName = spec.ServiceAccount
		}
	}

	// append labels and annotations from parent
	splcommon.AppendParentMeta(statefulSet.Spec.Template.GetObjectMeta(), cr.GetObjectMeta())

	// retrieve the secret to upload to the statefulSet pod
	statefulSetSecret, err := splutil.GetLatestVersionedSecret(client, cr, cr.GetNamespace(), statefulSet.GetName())
	if err != nil || statefulSetSecret == nil {
		return statefulSet, err
	}

	// update statefulset's pod template with common splunk pod config
	updateSplunkPodTemplateWithConfig(client, &statefulSet.Spec.Template, cr, spec, instanceType, extraEnv, statefulSetSecret.GetName())

	// make Splunk Enterprise object the owner
	statefulSet.SetOwnerReferences(append(statefulSet.GetOwnerReferences(), splcommon.AsOwner(cr, true)))

	return statefulSet, nil
}

// getAppListingConfigMap returns the App listing configMap, if it exists and applicable for that instanceType
func getAppListingConfigMap(client splcommon.ControllerClient, cr splcommon.MetaObject, instanceType InstanceType) *corev1.ConfigMap {
	var configMap *corev1.ConfigMap

	// ToDo: Exclude MC, once it's own CR is available
	if instanceType != SplunkIndexer && instanceType != SplunkSearchHead && instanceType != SplunkMonitoringConsole {
		appsConfigMapName := GetSplunkAppsConfigMapName(cr.GetName(), cr.GetObjectKind().GroupVersionKind().Kind)
		namespacedName := types.NamespacedName{Namespace: cr.GetNamespace(), Name: appsConfigMapName}
		configMap, _ = splctrl.GetConfigMap(client, namespacedName)
	}

	return configMap
}
<<<<<<< HEAD

// getSmartstoreConfigMap returns the smartstore configMap, if it exists and applicable for that instanceType
func getSmartstoreConfigMap(client splcommon.ControllerClient, cr splcommon.MetaObject, instanceType InstanceType) *corev1.ConfigMap {
	var configMap *corev1.ConfigMap

=======

// getSmartstoreConfigMap returns the smartstore configMap, if it exists and applicable for that instanceType
func getSmartstoreConfigMap(client splcommon.ControllerClient, cr splcommon.MetaObject, instanceType InstanceType) *corev1.ConfigMap {
	var configMap *corev1.ConfigMap

>>>>>>> c0cf831f
	if instanceType == SplunkStandalone || instanceType == SplunkClusterMaster {
		smartStoreConfigMapName := GetSplunkSmartstoreConfigMapName(cr.GetName(), cr.GetObjectKind().GroupVersionKind().Kind)
		namespacedName := types.NamespacedName{Namespace: cr.GetNamespace(), Name: smartStoreConfigMapName}
		configMap, _ = splctrl.GetConfigMap(client, namespacedName)
	}

	return configMap
}

// updateSplunkPodTemplateWithConfig modifies the podTemplateSpec object based on configuration of the Splunk Enterprise resource.
func updateSplunkPodTemplateWithConfig(client splcommon.ControllerClient, podTemplateSpec *corev1.PodTemplateSpec, cr splcommon.MetaObject, spec *enterpriseApi.CommonSplunkSpec, instanceType InstanceType, extraEnv []corev1.EnvVar, secretToMount string) {

	scopedLog := log.WithName("updateSplunkPodTemplateWithConfig").WithValues("name", cr.GetName(), "namespace", cr.GetNamespace())
	// Add custom ports to splunk containers
	if spec.ServiceTemplate.Spec.Ports != nil {
		for idx := range podTemplateSpec.Spec.Containers {
			for _, p := range spec.ServiceTemplate.Spec.Ports {

				podTemplateSpec.Spec.Containers[idx].Ports = append(podTemplateSpec.Spec.Containers[idx].Ports, corev1.ContainerPort{
					Name:          p.Name,
					ContainerPort: int32(p.TargetPort.IntValue()),
					Protocol:      p.Protocol,
				})
			}
		}
	}

	// Add custom volumes to splunk containers other than MC(where CR spec volumes are not needed)
	if spec.Volumes != nil {
		podTemplateSpec.Spec.Volumes = append(podTemplateSpec.Spec.Volumes, spec.Volumes...)
		for idx := range podTemplateSpec.Spec.Containers {
			for v := range spec.Volumes {
				podTemplateSpec.Spec.Containers[idx].VolumeMounts = append(podTemplateSpec.Spec.Containers[idx].VolumeMounts, corev1.VolumeMount{
					Name:      spec.Volumes[v].Name,
					MountPath: "/mnt/" + spec.Volumes[v].Name,
				})
			}
		}
	}

	// Explicitly set the default value here so we can compare for changes correctly with current statefulset.
	secretVolDefaultMode := int32(corev1.SecretVolumeSourceDefaultMode)
	addSplunkVolumeToTemplate(podTemplateSpec, "mnt-splunk-secrets", "/mnt/splunk-secrets", corev1.VolumeSource{
		Secret: &corev1.SecretVolumeSource{
			SecretName:  secretToMount,
			DefaultMode: &secretVolDefaultMode,
		},
	})

	// Explicitly set the default value here so we can compare for changes correctly with current statefulset.
	configMapVolDefaultMode := int32(corev1.ConfigMapVolumeSourceDefaultMode)

	// add inline defaults to all splunk containers other than MC(where CR spec defaults are not needed)
	if spec.Defaults != "" {
		configMapName := GetSplunkDefaultsName(cr.GetName(), instanceType)
		addSplunkVolumeToTemplate(podTemplateSpec, "mnt-splunk-defaults", "/mnt/splunk-defaults", corev1.VolumeSource{
			ConfigMap: &corev1.ConfigMapVolumeSource{
				LocalObjectReference: corev1.LocalObjectReference{
					Name: configMapName,
				},
				DefaultMode: &configMapVolDefaultMode,
			},
		})

		namespacedName := types.NamespacedName{Namespace: cr.GetNamespace(), Name: configMapName}

		// We will update the annotation for resource version in the pod template spec
		// so that any change in the ConfigMap will lead to recycle of the pod.
		configMapResourceVersion, err := splctrl.GetConfigMapResourceVersion(client, namespacedName)
		if err == nil {
			podTemplateSpec.ObjectMeta.Annotations["defaultConfigRev"] = configMapResourceVersion
		} else {
			scopedLog.Error(err, "Updation of default configMap annotation failed")
		}
	}

	smartstoreConfigMap := getSmartstoreConfigMap(client, cr, instanceType)
	if smartstoreConfigMap != nil {
		addSplunkVolumeToTemplate(podTemplateSpec, "mnt-splunk-operator", "/mnt/splunk-operator/local/", corev1.VolumeSource{
			ConfigMap: &corev1.ConfigMapVolumeSource{
				LocalObjectReference: corev1.LocalObjectReference{
					Name: smartstoreConfigMap.GetName(),
				},
				DefaultMode: &configMapVolDefaultMode,
				Items: []corev1.KeyToPath{
					{Key: "indexes.conf", Path: "indexes.conf", Mode: &configMapVolDefaultMode},
					{Key: "server.conf", Path: "server.conf", Mode: &configMapVolDefaultMode},
					{Key: configToken, Path: configToken, Mode: &configMapVolDefaultMode},
				},
			},
		})

		// 1. For Indexer cluster case, do not set the annotation on CM pod. smartstore config is
		// propagated through the CM master apps bundle push
		// 2. In case of Standalone, reset the Pod, by updating the latest Resource version of the
		// smartstore config map.
		if instanceType == SplunkStandalone {
			podTemplateSpec.ObjectMeta.Annotations[smartStoreConfigRev] = smartstoreConfigMap.ResourceVersion
		}
	}

	appListingConfigMap := getAppListingConfigMap(client, cr, instanceType)
	if appListingConfigMap != nil {
		appVolumeSource := getVolumeSourceMountFromConfigMapData(appListingConfigMap, &configMapVolDefaultMode)
		addSplunkVolumeToTemplate(podTemplateSpec, "mnt-app-listing", appConfLocationOnPod, appVolumeSource)

		// ToDo: for Phase-2, to install the new apps, always reset the pod.(need to change the behavior for phase-3)
		// Once the apps are installed, and on a reconcile entry triggered by polling interval expiry, if there is no new
		// App changes on remote store, then the config map data is erased. In such case, no need to reset the Pod
		if len(appListingConfigMap.Data) > 0 {
			podTemplateSpec.ObjectMeta.Annotations[appListingRev] = appListingConfigMap.ResourceVersion
		}
	}

	// update security context
	runAsUser := int64(41812)
	fsGroup := int64(41812)
	podTemplateSpec.Spec.SecurityContext = &corev1.PodSecurityContext{
		RunAsUser: &runAsUser,
		FSGroup:   &fsGroup,
	}

<<<<<<< HEAD
	var numberOfApps int
	var appListingFiles []string
	if appListingConfigMap != nil {
		for key, appListingentry := range appListingConfigMap.Data {
			if key != appsUpdateToken {
				// One(to accomodate header) less than number of entries
				numberOfApps += strings.Count(appListingentry, "\n") - 1
				appListingFiles = append(appListingFiles, key)
			}
		}
		// Always sort the slice, so that map entries are ordered, to avoid pod resets
		sort.Strings(appListingFiles)
	}

	livenessProbe := getLivenessProbe(cr, spec, int32(numberOfApps*avgAppInstallationTime))

	readinessProbe := getReadinessProbe(cr, spec, int32(numberOfApps*avgAppInstallationTime))
=======
	var additionalDelayForAppInstallation int32
	var appListingFiles []string

	if appListingConfigMap != nil {
		for key := range appListingConfigMap.Data {
			if key != appsUpdateToken {
				appListingFiles = append(appListingFiles, key)
			}
		}
		// Always sort the slice, so that map entries are ordered, to avoid pod resets
		sort.Strings(appListingFiles)

		if instanceType == SplunkDeployer || instanceType == SplunkClusterMaster || instanceType == SplunkStandalone || instanceType == SplunkLicenseMaster {
			additionalDelayForAppInstallation = int32(maxSplunkAppsInstallationDelaySecs)
		}
	}
>>>>>>> c0cf831f

	livenessProbe := getLivenessProbe(cr, instanceType, spec, additionalDelayForAppInstallation)
	readinessProbe := getReadinessProbe(cr, instanceType, spec, 0)

	// prepare defaults variable
	splunkDefaults := "/mnt/splunk-secrets/default.yml"
	// Check for apps defaults and add it to only the standalone or deployer/cm instances
	if spec.DefaultsURLApps != "" &&
		(instanceType == SplunkDeployer ||
			instanceType == SplunkStandalone ||
			instanceType == SplunkClusterMaster ||
			instanceType == SplunkLicenseMaster) {
		splunkDefaults = fmt.Sprintf("%s,%s", spec.DefaultsURLApps, splunkDefaults)
	}
	if spec.DefaultsURL != "" {
		splunkDefaults = fmt.Sprintf("%s,%s", spec.DefaultsURL, splunkDefaults)
	}
	if spec.Defaults != "" {
		splunkDefaults = fmt.Sprintf("%s,%s", "/mnt/splunk-defaults/default.yml", splunkDefaults)
	}

	if appListingConfigMap != nil {
		for _, fileName := range appListingFiles {
			splunkDefaults = fmt.Sprintf("%s%s,%s", appConfLocationOnPod, fileName, splunkDefaults)
		}
	}

	// prepare container env variables
	role := instanceType.ToRole()
	if instanceType == SplunkStandalone && len(spec.ClusterMasterRef.Name) > 0 {
		role = SplunkSearchHead.ToRole()
	}
	env := []corev1.EnvVar{
		{Name: "SPLUNK_HOME", Value: "/opt/splunk"},
		{Name: "SPLUNK_START_ARGS", Value: "--accept-license"},
		{Name: "SPLUNK_DEFAULTS_URL", Value: splunkDefaults},
		{Name: "SPLUNK_HOME_OWNERSHIP_ENFORCEMENT", Value: "false"},
		{Name: "SPLUNK_ROLE", Value: role},
		{Name: "SPLUNK_DECLARATIVE_ADMIN_PASSWORD", Value: "true"},
	}

	// update variables for licensing, if configured
	if spec.LicenseURL != "" {
		env = append(env, corev1.EnvVar{
			Name:  "SPLUNK_LICENSE_URI",
			Value: spec.LicenseURL,
		})
	}
	if instanceType != SplunkLicenseMaster && spec.LicenseMasterRef.Name != "" {
		licenseMasterURL := GetSplunkServiceName(SplunkLicenseMaster, spec.LicenseMasterRef.Name, false)
		if spec.LicenseMasterRef.Namespace != "" {
			licenseMasterURL = splcommon.GetServiceFQDN(spec.LicenseMasterRef.Namespace, licenseMasterURL)
		}
		env = append(env, corev1.EnvVar{
			Name:  "SPLUNK_LICENSE_MASTER_URL",
			Value: licenseMasterURL,
		})
	}

	// append URL for cluster master, if configured
	var clusterMasterURL string
	if instanceType == SplunkClusterMaster {
		// This makes splunk-ansible configure indexer-discovery on cluster-master
		clusterMasterURL = "localhost"
	} else if spec.ClusterMasterRef.Name != "" {
		clusterMasterURL = GetSplunkServiceName(SplunkClusterMaster, spec.ClusterMasterRef.Name, false)
		if spec.ClusterMasterRef.Namespace != "" {
			clusterMasterURL = splcommon.GetServiceFQDN(spec.ClusterMasterRef.Namespace, clusterMasterURL)
		}
		//Check if CM is connected to a LicenseMaster
		namespacedName := types.NamespacedName{
			Namespace: cr.GetNamespace(),
			Name:      spec.ClusterMasterRef.Name,
		}
		masterIdxCluster := &enterpriseApi.ClusterMaster{}
		err := client.Get(context.TODO(), namespacedName, masterIdxCluster)
		if err != nil {
			scopedLog.Error(err, "Unable to get ClusterMaster")
		}

		if masterIdxCluster.Spec.LicenseMasterRef.Name != "" {
			licenseMasterURL := GetSplunkServiceName(SplunkLicenseMaster, masterIdxCluster.Spec.LicenseMasterRef.Name, false)
			if masterIdxCluster.Spec.LicenseMasterRef.Namespace != "" {
				licenseMasterURL = splcommon.GetServiceFQDN(masterIdxCluster.Spec.LicenseMasterRef.Namespace, licenseMasterURL)
			}
			env = append(env, corev1.EnvVar{
				Name:  "SPLUNK_LICENSE_MASTER_URL",
				Value: licenseMasterURL,
			})
		}
	}

	if clusterMasterURL != "" {
		extraEnv = append(extraEnv, corev1.EnvVar{
			Name:  "SPLUNK_CLUSTER_MASTER_URL",
			Value: clusterMasterURL,
		})
	}

	// Add extraEnv from the CommonSplunkSpec config to the extraEnv variable list
	// Exclude MC as it derives the Spec from multiple CRs
	// ToDo: Remove the Check once the MC CRD is in place
	if instanceType != SplunkMonitoringConsole {
		for _, envVar := range spec.ExtraEnv {
			extraEnv = append(extraEnv, envVar)
		}
	}

	// append any extra variables
	env = append(env, extraEnv...)

	// update each container in pod
	for idx := range podTemplateSpec.Spec.Containers {
		podTemplateSpec.Spec.Containers[idx].Resources = spec.Resources
		podTemplateSpec.Spec.Containers[idx].LivenessProbe = livenessProbe
		podTemplateSpec.Spec.Containers[idx].ReadinessProbe = readinessProbe
		podTemplateSpec.Spec.Containers[idx].Env = env
	}
}

// getLivenessProbe the probe for checking the liveness of the Pod
// uses script provided by enterprise container to check if pod is alive
<<<<<<< HEAD
func getLivenessProbe(cr splcommon.MetaObject, spec *enterpriseApi.CommonSplunkSpec, additionalDelay int32) *corev1.Probe {
	scopedLog := log.WithName("getLivenessProbe").WithValues("name", cr.GetName(), "namespace", cr.GetNamespace())

	livenessDelay := livenessProbeDefaultDelaySec + additionalDelay
	if spec.LivenessInitialDelaySeconds > livenessDelay {
		livenessDelay = spec.LivenessInitialDelaySeconds
=======
func getLivenessProbe(cr splcommon.MetaObject, instanceType InstanceType, spec *enterpriseApi.CommonSplunkSpec, additionalDelay int32) *corev1.Probe {
	scopedLog := log.WithName("getLivenessProbe").WithValues("name", cr.GetName(), "namespace", cr.GetNamespace())

	livenessDelay := int32(livenessProbeDefaultDelaySec)

	// Exclude MC, as it derives the spec from Multiple CRs.
	// ToDo: Remove the Check once the MC CRD is in place
	if instanceType != SplunkMonitoringConsole {
		// If configured, always use the Liveness initial delay from the CR
		if spec.LivenessInitialDelaySeconds != 0 {
			livenessDelay = spec.LivenessInitialDelaySeconds
		} else {
			livenessDelay += additionalDelay
		}
>>>>>>> c0cf831f
	}

	scopedLog.Info("LivenessProbeInitialDelay", "configured", spec.LivenessInitialDelaySeconds, "additionalDelay", additionalDelay, "finalCalculatedValue", livenessDelay)

	livenessCommand := []string{
		"/sbin/checkstate.sh",
	}

	return getProbe(livenessCommand, livenessDelay, livenessProbeTimeoutSec, livenessProbePeriodSec)
}

// getReadinessProbe provides the probe for checking the readiness of the Pod
// pod is ready if container artifact file is created with contents of "started".
<<<<<<< HEAD
// this indicates that all the the ansible plays executed at startup have completed.
func getReadinessProbe(cr splcommon.MetaObject, spec *enterpriseApi.CommonSplunkSpec, additionalDelay int32) *corev1.Probe {
	scopedLog := log.WithName("getReadinessProbe").WithValues("name", cr.GetName(), "namespace", cr.GetNamespace())

	readinessDelay := readinessProbeDefaultDelaySec + additionalDelay
	if spec.ReadinessInitialDelaySeconds > readinessDelay {
		readinessDelay = spec.ReadinessInitialDelaySeconds
=======
func getReadinessProbe(cr splcommon.MetaObject, instanceType InstanceType, spec *enterpriseApi.CommonSplunkSpec, additionalDelay int32) *corev1.Probe {
	scopedLog := log.WithName("getReadinessProbe").WithValues("name", cr.GetName(), "namespace", cr.GetNamespace())

	readinessDelay := int32(readinessProbeDefaultDelaySec)

	// Exclude MC, as it derives the spec from Multiple CRs.
	// ToDo: Remove the Check once the MC CRD is in place
	if instanceType != SplunkMonitoringConsole {
		// If configured, always use the readiness initial delay from the CR
		if spec.ReadinessInitialDelaySeconds != 0 {
			readinessDelay = spec.ReadinessInitialDelaySeconds
		} else {
			readinessDelay += additionalDelay
		}
>>>>>>> c0cf831f
	}

	scopedLog.Info("ReadinessProbeInitialDelay", "configured", spec.ReadinessInitialDelaySeconds, "additionalDelay", additionalDelay, "finalCalculatedValue", readinessDelay)

	readinessCommand := []string{
		"/bin/grep",
		"started",
		"/opt/container_artifact/splunk-container.state",
	}

	return getProbe(readinessCommand, readinessDelay, readinessProbeTimeoutSec, readinessProbePeriodSec)
}

// getProbe returns the Probe for given values.
func getProbe(command []string, delay, timeout, period int32) *corev1.Probe {
	return &corev1.Probe{
		Handler: corev1.Handler{
			Exec: &corev1.ExecAction{
				Command: command,
			},
		},
		InitialDelaySeconds: delay,
		TimeoutSeconds:      timeout,
		PeriodSeconds:       period,
	}
}

// getVolumeSourceMountFromConfigMapData returns a volume source with the configMap Data entries
func getVolumeSourceMountFromConfigMapData(configMap *corev1.ConfigMap, mode *int32) corev1.VolumeSource {
	volumeSource := corev1.VolumeSource{
		ConfigMap: &corev1.ConfigMapVolumeSource{
			LocalObjectReference: corev1.LocalObjectReference{
				Name: configMap.GetName(),
			},
			DefaultMode: mode,
		},
	}

	for key := range configMap.Data {
		volumeSource.ConfigMap.Items = append(volumeSource.ConfigMap.Items, corev1.KeyToPath{Key: key, Path: key, Mode: mode})
	}
	//  Map traversal order is not guaranteed. Always sort the slice to avoid (random) pod resets due to the ordering
	splcommon.SortSlice(volumeSource.ConfigMap.Items, splcommon.SortFieldKey)

	return volumeSource
}

// isSmartstoreEnabled checks and returns true if smartstore is configured
func isSmartstoreConfigured(smartstore *enterpriseApi.SmartStoreSpec) bool {
	if smartstore == nil {
		return false
	}

	return smartstore.IndexList != nil || smartstore.VolList != nil || smartstore.Defaults.VolName != ""
}

// AreRemoteVolumeKeysChanged discovers if the S3 keys changed
func AreRemoteVolumeKeysChanged(client splcommon.ControllerClient, cr splcommon.MetaObject, instanceType InstanceType, smartstore *enterpriseApi.SmartStoreSpec, ResourceRev map[string]string, retError *error) bool {
	// No need to proceed if the smartstore is not configured
	if isSmartstoreConfigured(smartstore) == false {
		return false
	}

	scopedLog := log.WithName("CheckIfsmartstoreConfigMapUpdatedToPod").WithValues("name", cr.GetName(), "namespace", cr.GetNamespace())

	volList := smartstore.VolList
	for _, volume := range volList {
		namespaceScopedSecret, err := splutil.GetSecretByName(client, cr, volume.SecretRef)
		// Ideally, this should have been detected in Spec validation time
		if err != nil {
			*retError = fmt.Errorf("Not able to access secret object = %s, reason: %s", volume.SecretRef, err)
			return false
		}

		// Check if the secret version is already tracked, and if there is a change in it
		if existingSecretVersion, ok := ResourceRev[volume.SecretRef]; ok {
			if existingSecretVersion != namespaceScopedSecret.ResourceVersion {
				scopedLog.Info("Secret Keys changed", "Previous Resource Version", existingSecretVersion, "Current Version", namespaceScopedSecret.ResourceVersion)
				ResourceRev[volume.SecretRef] = namespaceScopedSecret.ResourceVersion
				return true
			}
			return false
		}

		// First time adding to track the secret resource version
		ResourceRev[volume.SecretRef] = namespaceScopedSecret.ResourceVersion
	}

	return false
}

// initAppFrameWorkContext used to initialize the app frame work context
func initAppFrameWorkContext(appFrameworkConf *enterpriseApi.AppFrameworkSpec, appStatusContext *enterpriseApi.AppDeploymentContext) {
	if appStatusContext.AppsSrcDeployStatus == nil {
		appStatusContext.AppsSrcDeployStatus = make(map[string]enterpriseApi.AppSrcDeployInfo)
	}

	for _, vol := range appFrameworkConf.VolList {
		if _, ok := splclient.S3Clients[vol.Provider]; !ok {
			splclient.RegisterS3Client(vol.Provider)
		}
	}
}

// getAppSrcScope returns the scope of a given appSource
func getAppSrcScope(appFrameworkConf *enterpriseApi.AppFrameworkSpec, appSrcName string) string {
	for _, appSrc := range appFrameworkConf.AppSources {
		if appSrc.Name == appSrcName {
			if appSrc.Scope != "" {
				return appSrc.Scope
			}

			break
		}
	}

	return appFrameworkConf.Defaults.Scope
}

// CheckIfAppSrcExistsInConfig returns if the given appSource is available in the configuration or not
func CheckIfAppSrcExistsInConfig(appFrameworkConf *enterpriseApi.AppFrameworkSpec, appSrcName string) bool {
	for _, appSrc := range appFrameworkConf.AppSources {
		if appSrc.Name == appSrcName {
			return true
		}
	}
	return false
}

// validateSplunkAppSources validates the App source config in App Framework spec
func validateSplunkAppSources(appFramework *enterpriseApi.AppFrameworkSpec, localScope bool) error {

	duplicateAppSourceStorageChecker := make(map[string]bool)
	duplicateAppSourceNameChecker := make(map[string]bool)
	var vol string

	// Make sure that all the App Sources are provided with the mandatory config values.
	for i, appSrc := range appFramework.AppSources {
		if appSrc.Name == "" {
			return fmt.Errorf("App Source name is missing for AppSource at: %d", i)
		}

		if _, ok := duplicateAppSourceNameChecker[appSrc.Name]; ok {
			return fmt.Errorf("Multiple app sources with the name %s is not allowed", appSrc.Name)
		}
		duplicateAppSourceNameChecker[appSrc.Name] = true

		if appSrc.Location == "" {
			return fmt.Errorf("App Source location is missing for AppSource: %s", appSrc.Name)
		}

		if appSrc.VolName != "" {
			_, err := splclient.CheckIfVolumeExists(appFramework.VolList, appSrc.VolName)
			if err != nil {
				return fmt.Errorf("Invalid Volume Name for App Source: %s. %s", appSrc.Name, err)
			}
			vol = appSrc.VolName
		} else {
			if appFramework.Defaults.VolName == "" {
				return fmt.Errorf("volumeName is missing for App Source: %s", appSrc.Name)
			}
			vol = appFramework.Defaults.VolName
		}

		if appSrc.Scope != "" {
<<<<<<< HEAD
			if localScope && appSrc.Scope != "local" {
				return fmt.Errorf("Invalid scope for App Source: %s. Only local scope is supported for this kind of CR", appSrc.Name)
			}

			if appSrc.Scope != "local" && appSrc.Scope != "cluster" {
				return fmt.Errorf("Scope for App Source: %s should be either local or cluster", appSrc.Name)
			}
		} else {
			if appFramework.Defaults.Scope == "" {
				return fmt.Errorf("App Source scope is missing for: %s", appSrc.Name)
			}
=======
			if localScope && appSrc.Scope != enterpriseApi.ScopeLocal {
				return fmt.Errorf("Invalid scope for App Source: %s. Only local scope is supported for this kind of CR", appSrc.Name)
			}

			if !(appSrc.Scope == enterpriseApi.ScopeLocal || appSrc.Scope == enterpriseApi.ScopeCluster || appSrc.Scope == enterpriseApi.ScopeClusterWithPreConfig) {
				return fmt.Errorf("Scope for App Source: %s should be either local or cluster or clusterWithPreConfig", appSrc.Name)
			}
		} else if appFramework.Defaults.Scope == "" {
			return fmt.Errorf("App Source scope is missing for: %s", appSrc.Name)
>>>>>>> c0cf831f
		}

		if _, ok := duplicateAppSourceStorageChecker[vol+appSrc.Location]; ok {
			return fmt.Errorf("Duplicate App Source configured for Volume: %s, and Location: %s combo. Remove the duplicate entry and reapply the configuration", vol, appSrc.Location)
		}
		duplicateAppSourceStorageChecker[vol+appSrc.Location] = true

	}

<<<<<<< HEAD
	if localScope && appFramework.Defaults.Scope != "" && appFramework.Defaults.Scope != "local" {
		return fmt.Errorf("Invalid scope for defaults config. Only local scope is supported for this kind of CR")
	}

	if appFramework.Defaults.Scope != "" && appFramework.Defaults.Scope != "local" && appFramework.Defaults.Scope != "cluster" {
=======
	if localScope && appFramework.Defaults.Scope != "" && appFramework.Defaults.Scope != enterpriseApi.ScopeLocal {
		return fmt.Errorf("Invalid scope for defaults config. Only local scope is supported for this kind of CR")
	}

	if appFramework.Defaults.Scope != "" && appFramework.Defaults.Scope != enterpriseApi.ScopeLocal && appFramework.Defaults.Scope != enterpriseApi.ScopeCluster && appFramework.Defaults.Scope != enterpriseApi.ScopeClusterWithPreConfig {
>>>>>>> c0cf831f
		return fmt.Errorf("Scope for defaults should be either local Or cluster, but configured as: %s", appFramework.Defaults.Scope)
	}

	if appFramework.Defaults.VolName != "" {
		_, err := splclient.CheckIfVolumeExists(appFramework.VolList, appFramework.Defaults.VolName)
		if err != nil {
			return fmt.Errorf("Invalid Volume Name for Defaults. Error: %s", err)
		}
	}

	return nil
}

//  isAppFrameworkConfigured checks and returns true if App Framework is configured
//  App Repo config without any App sources will not cause any App Framework activity
func isAppFrameworkConfigured(appFramework *enterpriseApi.AppFrameworkSpec) bool {
	return !(appFramework == nil || appFramework.AppSources == nil)
}

// ValidateAppFrameworkSpec checks and validates the Apps Frame Work config
func ValidateAppFrameworkSpec(appFramework *enterpriseApi.AppFrameworkSpec, appContext *enterpriseApi.AppDeploymentContext, localScope bool) error {
	var err error
	if !isAppFrameworkConfigured(appFramework) {
		return nil
	}

	scopedLog := log.WithName("ValidateAppFrameworkSpec")

	scopedLog.Info("configCheck", "scope", localScope)

	// Set the value in status field to be same as that in spec.
	appContext.AppsRepoStatusPollInterval = appFramework.AppsRepoPollInterval

	if appContext.AppsRepoStatusPollInterval == 0 {
		scopedLog.Error(err, "appsRepoPollIntervalSeconds is not configured", "Setting it to the default value(seconds)", splcommon.DefaultAppsRepoPollInterval)
		appContext.AppsRepoStatusPollInterval = splcommon.DefaultAppsRepoPollInterval
	} else if appFramework.AppsRepoPollInterval < splcommon.MinAppsRepoPollInterval {
		scopedLog.Error(err, "configured appsRepoPollIntervalSeconds is too small", "configured value", appFramework.AppsRepoPollInterval, "Setting it to the default min. value(seconds)", splcommon.MinAppsRepoPollInterval)
		appContext.AppsRepoStatusPollInterval = splcommon.MinAppsRepoPollInterval
	} else if appFramework.AppsRepoPollInterval > splcommon.MaxAppsRepoPollInterval {
		scopedLog.Error(err, "configured appsRepoPollIntervalSeconds is too large", "configured value", appFramework.AppsRepoPollInterval, "Setting it to the default max. value(seconds)", splcommon.MaxAppsRepoPollInterval, "seconds", nil)
		appContext.AppsRepoStatusPollInterval = splcommon.MaxAppsRepoPollInterval
	}

	err = validateRemoteVolumeSpec(appFramework.VolList, true)
	if err != nil {
		return err
	}

	err = validateSplunkAppSources(appFramework, localScope)

	if err == nil {
		scopedLog.Info("App framework configuration is valid")
	}
	return err
}

// validateRemoteVolumeSpec validates the Remote storage volume spec
func validateRemoteVolumeSpec(volList []enterpriseApi.VolumeSpec, isAppFramework bool) error {

	duplicateChecker := make(map[string]bool)

	// Make sure that all the Volumes are provided with the mandatory config values.
	for i, volume := range volList {
		if _, ok := duplicateChecker[volume.Name]; ok {
			return fmt.Errorf("Duplicate volume name detected: %s. Remove the duplicate entry and reapply the configuration", volume.Name)
		}
		duplicateChecker[volume.Name] = true
		// Make sure that the smartstore volume info is correct
		if volume.Name == "" {
			return fmt.Errorf("Volume name is missing for volume at : %d", i)
		}
		if volume.Endpoint == "" {
			return fmt.Errorf("Volume Endpoint URI is missing")
		}
		if volume.Path == "" {
			return fmt.Errorf("Volume Path is missing")
		}
		if volume.SecretRef == "" {
			return fmt.Errorf("Volume SecretRef is missing")
		}

		// provider is used in App framework to pick the S3 client(aws, minio), and is not applicable to Smartstore
		// For now, Smartstore supports only S3, which is by default.
		if isAppFramework {
			if !isValidStorageType(volume.Type) {
				return fmt.Errorf("Remote volume type is invalid. Only storageType=s3 is supported")
			}

			if !isValidProvider(volume.Provider) {
				return fmt.Errorf("S3 Provider is invalid")
			}
		}
	}
	return nil
}

// isValidStorageType checks if the storage type specified is valid and supported
func isValidStorageType(storage string) bool {
	return storage != "" && storage == "s3"
}

// isValidProvider checks if the provider specified is valid and supported
func isValidProvider(provider string) bool {
	return provider != "" && (provider == "aws" || provider == "minio")
}

// validateSplunkIndexesSpec validates the smartstore index spec
func validateSplunkIndexesSpec(smartstore *enterpriseApi.SmartStoreSpec) error {
<<<<<<< HEAD

	duplicateChecker := make(map[string]bool)

=======

	duplicateChecker := make(map[string]bool)

>>>>>>> c0cf831f
	// Make sure that all the indexes are provided with the mandatory config values.
	for i, index := range smartstore.IndexList {
		if index.Name == "" {
			return fmt.Errorf("Index name is missing for index at: %d", i)
		}

		if _, ok := duplicateChecker[index.Name]; ok {
			return fmt.Errorf("Duplicate index name detected: %s.Remove the duplicate entry and reapply the configuration", index.Name)
		}
		duplicateChecker[index.Name] = true
		if index.VolName == "" && smartstore.Defaults.VolName == "" {
			return fmt.Errorf("volumeName is missing for index: %s", index.Name)
		}

		if index.VolName != "" {
			_, err := splclient.CheckIfVolumeExists(smartstore.VolList, index.VolName)
			if err != nil {
				return fmt.Errorf("Invalid configuration for index: %s. %s", index.Name, err)
			}
		}
	}

	return nil
}

// ValidateSplunkSmartstoreSpec checks and validates the smartstore config
func ValidateSplunkSmartstoreSpec(smartstore *enterpriseApi.SmartStoreSpec) error {
	var err error

	// Smartstore is an optional config (at least) for now
	if !isSmartstoreConfigured(smartstore) {
		return nil
	}

	numVolumes := len(smartstore.VolList)
	numIndexes := len(smartstore.IndexList)
	if numIndexes > 0 && numVolumes == 0 {
		return fmt.Errorf("Volume configuration is missing. Num. of indexes = %d. Num. of Volumes = %d", numIndexes, numVolumes)
	}

	err = validateRemoteVolumeSpec(smartstore.VolList, false)
	if err != nil {
		return err
	}

	defaults := smartstore.Defaults
	// When volName is configured, bucket remote path should also be configured
	if defaults.VolName != "" {
		_, err = splclient.CheckIfVolumeExists(smartstore.VolList, defaults.VolName)
		if err != nil {
			return fmt.Errorf("Invalid configuration for defaults volume. %s", err)
		}
	}

	err = validateSplunkIndexesSpec(smartstore)
	return err
}

// GetSmartstoreVolumesConfig returns the list of Volumes configuration in INI format
func GetSmartstoreVolumesConfig(client splcommon.ControllerClient, cr splcommon.MetaObject, smartstore *enterpriseApi.SmartStoreSpec, mapData map[string]string) (string, error) {
	var volumesConf string

	volumes := smartstore.VolList
	for i := 0; i < len(volumes); i++ {
		s3AccessKey, s3SecretKey, _, err := GetSmartstoreRemoteVolumeSecrets(volumes[i], client, cr, smartstore)
		if err != nil {
			return "", fmt.Errorf("Unable to read the secrets for volume = %s. %s", volumes[i].Name, err)
		}

		volumesConf = fmt.Sprintf(`%s
[volume:%s]
storageType = remote
path = s3://%s
remote.s3.access_key = %s
remote.s3.secret_key = %s
remote.s3.endpoint = %s
`, volumesConf, volumes[i].Name, volumes[i].Path, s3AccessKey, s3SecretKey, volumes[i].Endpoint)
	}

	return volumesConf, nil
}

// GetSmartstoreIndexesConfig returns the list of indexes configuration in INI format
func GetSmartstoreIndexesConfig(indexes []enterpriseApi.IndexSpec) string {

	var indexesConf string

	defaultRemotePath := "$_index_name"

	for i := 0; i < len(indexes); i++ {
		// Write the index stanza name
		indexesConf = fmt.Sprintf(`%s
[%s]`, indexesConf, indexes[i].Name)

		if indexes[i].RemotePath != "" && indexes[i].VolName != "" {
			indexesConf = fmt.Sprintf(`%s
remotePath = volume:%s/%s`, indexesConf, indexes[i].VolName, indexes[i].RemotePath)
		} else if indexes[i].VolName != "" {
			indexesConf = fmt.Sprintf(`%s
remotePath = volume:%s/%s`, indexesConf, indexes[i].VolName, defaultRemotePath)
		}

		if indexes[i].HotlistBloomFilterRecencyHours != 0 {
			indexesConf = fmt.Sprintf(`%s
hotlist_bloom_filter_recency_hours = %d`, indexesConf, indexes[i].HotlistBloomFilterRecencyHours)
		}

		if indexes[i].HotlistRecencySecs != 0 {
			indexesConf = fmt.Sprintf(`%s
hotlist_recency_secs = %d`, indexesConf, indexes[i].HotlistRecencySecs)
		}

		if indexes[i].MaxGlobalDataSizeMB != 0 {
			indexesConf = fmt.Sprintf(`%s
maxGlobalDataSizeMB = %d`, indexesConf, indexes[i].MaxGlobalDataSizeMB)
		}

		if indexes[i].MaxGlobalRawDataSizeMB != 0 {
			indexesConf = fmt.Sprintf(`%s
maxGlobalRawDataSizeMB = %d`, indexesConf, indexes[i].MaxGlobalRawDataSizeMB)
		}

		// Add a new line in betwen index stanzas
		// Do not add config beyond here
		indexesConf = fmt.Sprintf(`%s
`, indexesConf)
	}

	return indexesConf
}

//GetServerConfigEntries prepares the server.conf entries, and returns as a string
func GetServerConfigEntries(cacheManagerConf *enterpriseApi.CacheManagerSpec) string {
	if cacheManagerConf == nil {
		return ""
	}

	var serverConfIni string
	serverConfIni = fmt.Sprintf(`[cachemanager]`)

	emptyStanza := serverConfIni

	if cacheManagerConf.EvictionPaddingSizeMB != 0 {
		serverConfIni = fmt.Sprintf(`%s
eviction_padding = %d`, serverConfIni, cacheManagerConf.EvictionPaddingSizeMB)
	}

	if cacheManagerConf.EvictionPolicy != "" {
		serverConfIni = fmt.Sprintf(`%s
eviction_policy = %s`, serverConfIni, cacheManagerConf.EvictionPolicy)
	}

	if cacheManagerConf.HotlistBloomFilterRecencyHours != 0 {
		serverConfIni = fmt.Sprintf(`%s
hotlist_bloom_filter_recency_hours = %d`, serverConfIni, cacheManagerConf.HotlistBloomFilterRecencyHours)
	}

	if cacheManagerConf.HotlistRecencySecs != 0 {
		serverConfIni = fmt.Sprintf(`%s
hotlist_recency_secs = %d`, serverConfIni, cacheManagerConf.HotlistRecencySecs)
	}

	if cacheManagerConf.MaxCacheSizeMB != 0 {
		serverConfIni = fmt.Sprintf(`%s
max_cache_size = %d`, serverConfIni, cacheManagerConf.MaxCacheSizeMB)
	}

	if cacheManagerConf.MaxConcurrentDownloads != 0 {
		serverConfIni = fmt.Sprintf(`%s
max_concurrent_downloads = %d`, serverConfIni, cacheManagerConf.MaxConcurrentDownloads)
	}

	if cacheManagerConf.MaxConcurrentUploads != 0 {
		serverConfIni = fmt.Sprintf(`%s
max_concurrent_uploads = %d`, serverConfIni, cacheManagerConf.MaxConcurrentUploads)
	}

	if emptyStanza == serverConfIni {
		return ""
	}

	serverConfIni = fmt.Sprintf(`%s
`, serverConfIni)

	return serverConfIni
}

// GetSmartstoreIndexesDefaults fills the indexes.conf default stanza in INI format
func GetSmartstoreIndexesDefaults(defaults enterpriseApi.IndexConfDefaultsSpec) string {

	remotePath := "$_index_name"

	indexDefaults := fmt.Sprintf(`[default]
repFactor = auto
maxDataSize = auto
homePath = $SPLUNK_DB/%s/db
coldPath = $SPLUNK_DB/%s/colddb
thawedPath = $SPLUNK_DB/%s/thaweddb`,
		remotePath, remotePath, remotePath)

	// Do not change any of the following Sprintf formats(Intentionally indented)
	if defaults.VolName != "" {
		//if defaults.VolName != "" && defaults.RemotePath != "" {
		indexDefaults = fmt.Sprintf(`%s
remotePath = volume:%s/%s`, indexDefaults, defaults.VolName, remotePath)
	}

	if defaults.MaxGlobalDataSizeMB != 0 {
		indexDefaults = fmt.Sprintf(`%s
maxGlobalDataSizeMB = %d`, indexDefaults, defaults.MaxGlobalDataSizeMB)
	}

	if defaults.MaxGlobalRawDataSizeMB != 0 {
		indexDefaults = fmt.Sprintf(`%s
maxGlobalRawDataSizeMB = %d`, indexDefaults, defaults.MaxGlobalRawDataSizeMB)
	}

	indexDefaults = fmt.Sprintf(`%s
`, indexDefaults)
	return indexDefaults
}<|MERGE_RESOLUTION|>--- conflicted
+++ resolved
@@ -18,10 +18,6 @@
 	"context"
 	"fmt"
 	"sort"
-<<<<<<< HEAD
-	"strings"
-=======
->>>>>>> c0cf831f
 
 	appsv1 "k8s.io/api/apps/v1"
 	corev1 "k8s.io/api/core/v1"
@@ -475,19 +471,11 @@
 
 	return configMap
 }
-<<<<<<< HEAD
 
 // getSmartstoreConfigMap returns the smartstore configMap, if it exists and applicable for that instanceType
 func getSmartstoreConfigMap(client splcommon.ControllerClient, cr splcommon.MetaObject, instanceType InstanceType) *corev1.ConfigMap {
 	var configMap *corev1.ConfigMap
 
-=======
-
-// getSmartstoreConfigMap returns the smartstore configMap, if it exists and applicable for that instanceType
-func getSmartstoreConfigMap(client splcommon.ControllerClient, cr splcommon.MetaObject, instanceType InstanceType) *corev1.ConfigMap {
-	var configMap *corev1.ConfigMap
-
->>>>>>> c0cf831f
 	if instanceType == SplunkStandalone || instanceType == SplunkClusterMaster {
 		smartStoreConfigMapName := GetSplunkSmartstoreConfigMapName(cr.GetName(), cr.GetObjectKind().GroupVersionKind().Kind)
 		namespacedName := types.NamespacedName{Namespace: cr.GetNamespace(), Name: smartStoreConfigMapName}
@@ -610,25 +598,6 @@
 		FSGroup:   &fsGroup,
 	}
 
-<<<<<<< HEAD
-	var numberOfApps int
-	var appListingFiles []string
-	if appListingConfigMap != nil {
-		for key, appListingentry := range appListingConfigMap.Data {
-			if key != appsUpdateToken {
-				// One(to accomodate header) less than number of entries
-				numberOfApps += strings.Count(appListingentry, "\n") - 1
-				appListingFiles = append(appListingFiles, key)
-			}
-		}
-		// Always sort the slice, so that map entries are ordered, to avoid pod resets
-		sort.Strings(appListingFiles)
-	}
-
-	livenessProbe := getLivenessProbe(cr, spec, int32(numberOfApps*avgAppInstallationTime))
-
-	readinessProbe := getReadinessProbe(cr, spec, int32(numberOfApps*avgAppInstallationTime))
-=======
 	var additionalDelayForAppInstallation int32
 	var appListingFiles []string
 
@@ -645,7 +614,6 @@
 			additionalDelayForAppInstallation = int32(maxSplunkAppsInstallationDelaySecs)
 		}
 	}
->>>>>>> c0cf831f
 
 	livenessProbe := getLivenessProbe(cr, instanceType, spec, additionalDelayForAppInstallation)
 	readinessProbe := getReadinessProbe(cr, instanceType, spec, 0)
@@ -768,14 +736,6 @@
 
 // getLivenessProbe the probe for checking the liveness of the Pod
 // uses script provided by enterprise container to check if pod is alive
-<<<<<<< HEAD
-func getLivenessProbe(cr splcommon.MetaObject, spec *enterpriseApi.CommonSplunkSpec, additionalDelay int32) *corev1.Probe {
-	scopedLog := log.WithName("getLivenessProbe").WithValues("name", cr.GetName(), "namespace", cr.GetNamespace())
-
-	livenessDelay := livenessProbeDefaultDelaySec + additionalDelay
-	if spec.LivenessInitialDelaySeconds > livenessDelay {
-		livenessDelay = spec.LivenessInitialDelaySeconds
-=======
 func getLivenessProbe(cr splcommon.MetaObject, instanceType InstanceType, spec *enterpriseApi.CommonSplunkSpec, additionalDelay int32) *corev1.Probe {
 	scopedLog := log.WithName("getLivenessProbe").WithValues("name", cr.GetName(), "namespace", cr.GetNamespace())
 
@@ -790,7 +750,6 @@
 		} else {
 			livenessDelay += additionalDelay
 		}
->>>>>>> c0cf831f
 	}
 
 	scopedLog.Info("LivenessProbeInitialDelay", "configured", spec.LivenessInitialDelaySeconds, "additionalDelay", additionalDelay, "finalCalculatedValue", livenessDelay)
@@ -804,15 +763,6 @@
 
 // getReadinessProbe provides the probe for checking the readiness of the Pod
 // pod is ready if container artifact file is created with contents of "started".
-<<<<<<< HEAD
-// this indicates that all the the ansible plays executed at startup have completed.
-func getReadinessProbe(cr splcommon.MetaObject, spec *enterpriseApi.CommonSplunkSpec, additionalDelay int32) *corev1.Probe {
-	scopedLog := log.WithName("getReadinessProbe").WithValues("name", cr.GetName(), "namespace", cr.GetNamespace())
-
-	readinessDelay := readinessProbeDefaultDelaySec + additionalDelay
-	if spec.ReadinessInitialDelaySeconds > readinessDelay {
-		readinessDelay = spec.ReadinessInitialDelaySeconds
-=======
 func getReadinessProbe(cr splcommon.MetaObject, instanceType InstanceType, spec *enterpriseApi.CommonSplunkSpec, additionalDelay int32) *corev1.Probe {
 	scopedLog := log.WithName("getReadinessProbe").WithValues("name", cr.GetName(), "namespace", cr.GetNamespace())
 
@@ -827,7 +777,6 @@
 		} else {
 			readinessDelay += additionalDelay
 		}
->>>>>>> c0cf831f
 	}
 
 	scopedLog.Info("ReadinessProbeInitialDelay", "configured", spec.ReadinessInitialDelaySeconds, "additionalDelay", additionalDelay, "finalCalculatedValue", readinessDelay)
@@ -993,19 +942,6 @@
 		}
 
 		if appSrc.Scope != "" {
-<<<<<<< HEAD
-			if localScope && appSrc.Scope != "local" {
-				return fmt.Errorf("Invalid scope for App Source: %s. Only local scope is supported for this kind of CR", appSrc.Name)
-			}
-
-			if appSrc.Scope != "local" && appSrc.Scope != "cluster" {
-				return fmt.Errorf("Scope for App Source: %s should be either local or cluster", appSrc.Name)
-			}
-		} else {
-			if appFramework.Defaults.Scope == "" {
-				return fmt.Errorf("App Source scope is missing for: %s", appSrc.Name)
-			}
-=======
 			if localScope && appSrc.Scope != enterpriseApi.ScopeLocal {
 				return fmt.Errorf("Invalid scope for App Source: %s. Only local scope is supported for this kind of CR", appSrc.Name)
 			}
@@ -1015,7 +951,6 @@
 			}
 		} else if appFramework.Defaults.Scope == "" {
 			return fmt.Errorf("App Source scope is missing for: %s", appSrc.Name)
->>>>>>> c0cf831f
 		}
 
 		if _, ok := duplicateAppSourceStorageChecker[vol+appSrc.Location]; ok {
@@ -1025,19 +960,11 @@
 
 	}
 
-<<<<<<< HEAD
-	if localScope && appFramework.Defaults.Scope != "" && appFramework.Defaults.Scope != "local" {
-		return fmt.Errorf("Invalid scope for defaults config. Only local scope is supported for this kind of CR")
-	}
-
-	if appFramework.Defaults.Scope != "" && appFramework.Defaults.Scope != "local" && appFramework.Defaults.Scope != "cluster" {
-=======
 	if localScope && appFramework.Defaults.Scope != "" && appFramework.Defaults.Scope != enterpriseApi.ScopeLocal {
 		return fmt.Errorf("Invalid scope for defaults config. Only local scope is supported for this kind of CR")
 	}
 
 	if appFramework.Defaults.Scope != "" && appFramework.Defaults.Scope != enterpriseApi.ScopeLocal && appFramework.Defaults.Scope != enterpriseApi.ScopeCluster && appFramework.Defaults.Scope != enterpriseApi.ScopeClusterWithPreConfig {
->>>>>>> c0cf831f
 		return fmt.Errorf("Scope for defaults should be either local Or cluster, but configured as: %s", appFramework.Defaults.Scope)
 	}
 
@@ -1147,15 +1074,9 @@
 
 // validateSplunkIndexesSpec validates the smartstore index spec
 func validateSplunkIndexesSpec(smartstore *enterpriseApi.SmartStoreSpec) error {
-<<<<<<< HEAD
 
 	duplicateChecker := make(map[string]bool)
 
-=======
-
-	duplicateChecker := make(map[string]bool)
-
->>>>>>> c0cf831f
 	// Make sure that all the indexes are provided with the mandatory config values.
 	for i, index := range smartstore.IndexList {
 		if index.Name == "" {
