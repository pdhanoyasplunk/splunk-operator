// Copyright (c) 2018-2021 Splunk Inc. All rights reserved.
//
// Licensed under the Apache License, Version 2.0 (the "License");
// you may not use this file except in compliance with the License.
// You may obtain a copy of the License at
//
// 	http://www.apache.org/licenses/LICENSE-2.0
//
// Unless required by applicable law or agreed to in writing, software
// distributed under the License is distributed on an "AS IS" BASIS,
// WITHOUT WARRANTIES OR CONDITIONS OF ANY KIND, either express or implied.
// See the License for the specific language governing permissions and
// limitations under the License.

package enterprise

import (
	"context"
	"fmt"

	corev1 "k8s.io/api/core/v1"
	"sigs.k8s.io/controller-runtime/pkg/client"

	splcommon "github.com/splunk/splunk-operator/pkg/splunk/common"
	splctrl "github.com/splunk/splunk-operator/pkg/splunk/controller"
)

func init() {
	splctrl.SplunkFinalizerRegistry["enterprise.splunk.com/delete-pvc"] = DeleteSplunkPvc
}

// DeleteSplunkPvc removes all corresponding PersistentVolumeClaims that are associated with a custom resource.
func DeleteSplunkPvc(cr splcommon.MetaObject, c splcommon.ControllerClient) error {
	var objectKind string
	objectKind = cr.GetObjectKind().GroupVersionKind().Kind

	scopedLog := log.WithName("DeleteSplunkPvc").WithValues("kind", objectKind,
		"name", cr.GetName(), "namespace", cr.GetNamespace())

	var components []string
	switch objectKind {
	case "Standalone":
		components = append(components, "standalone")
	case "LicenseMaster":
		components = append(components, splcommon.LicenseManager)
	case "SearchHeadCluster":
		components = append(components, "search-head", "deployer")
	case "IndexerCluster":
		components = append(components, "indexer")
	case "ClusterMaster":
<<<<<<< HEAD
		components = append(components, "cluster-master")
	case "MonitoringConsole":
		components = append(components, "monitoring-console")
=======
		components = append(components, splcommon.ClusterManager)
>>>>>>> f3414d07
	default:
		scopedLog.Info("Skipping PVC removal")
		return nil
	}

	for _, component := range components {
		// get list of PVCs associated with this CR
		labels := map[string]string{
			"app.kubernetes.io/instance": fmt.Sprintf("splunk-%s-%s", cr.GetName(), component),
		}
		listOpts := []client.ListOption{
			client.InNamespace(cr.GetNamespace()),
			client.MatchingLabels(labels),
		}
		pvclist := corev1.PersistentVolumeClaimList{}
		if err := c.List(context.Background(), &pvclist, listOpts...); err != nil {
			return err
		}

		if len(pvclist.Items) == 0 {
			scopedLog.Info("No PVC found")
			return nil
		}

		// delete each PVC
		for _, pvc := range pvclist.Items {
			scopedLog.Info("Deleting PVC", "name", pvc.ObjectMeta.Name)
			if err := c.Delete(context.Background(), &pvc); err != nil {
				return err
			}
		}

	}
	return nil
}<|MERGE_RESOLUTION|>--- conflicted
+++ resolved
@@ -48,13 +48,9 @@
 	case "IndexerCluster":
 		components = append(components, "indexer")
 	case "ClusterMaster":
-<<<<<<< HEAD
-		components = append(components, "cluster-master")
+		components = append(components, splcommon.ClusterManager)
 	case "MonitoringConsole":
 		components = append(components, "monitoring-console")
-=======
-		components = append(components, splcommon.ClusterManager)
->>>>>>> f3414d07
 	default:
 		scopedLog.Info("Skipping PVC removal")
 		return nil
