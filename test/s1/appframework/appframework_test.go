// Copyright (c) 2018-2021 Splunk Inc. All rights reserved.
//
// Licensed under the Apache License, Version 2.0 (the "License");
// you may not use this file except in compliance with the License.
// You may obtain a copy of the License at
//
//  http://www.apache.org/licenses/LICENSE-2.0
//
// Unless required by applicable law or agreed to in writing, software
// distributed under the License is distributed on an "AS IS" BASIS,
// WITHOUT WARRANTIES OR CONDITIONS OF ANY KIND, either express or implied.
// See the License for the specific language governing permissions and
// limitations under the License.s
package s1appfw

import (
	"fmt"
	"time"

	. "github.com/onsi/ginkgo"
	. "github.com/onsi/gomega"

	testenv "github.com/splunk/splunk-operator/test/testenv"

	enterpriseApi "github.com/splunk/splunk-operator/pkg/apis/enterprise/v2"
	splcommon "github.com/splunk/splunk-operator/pkg/splunk/common"
	corev1 "k8s.io/api/core/v1"
)

var _ = Describe("s1appfw test", func() {

	var deployment *testenv.Deployment
	var s3TestDir string
	var uploadedApps []string

	BeforeEach(func() {
		var err error
		deployment, err = testenvInstance.NewDeployment(testenv.RandomDNSName(3))
		Expect(err).To(Succeed(), "Unable to create deployment")

		// Upload V1 apps to S3
		s3TestDir = "s1appfw-" + testenv.RandomDNSName(4)
		appFileList := testenv.GetAppFileList(appListV1, 1)
		uploadedFiles, err := testenv.UploadFilesToS3(testS3Bucket, s3TestDir, appFileList, downloadDirV1)
		Expect(err).To(Succeed(), "Unable to upload apps to S3 test directory")
		uploadedApps = append(uploadedApps, uploadedFiles...)

	})

	AfterEach(func() {
		// When a test spec failed, skip the teardown so we can troubleshoot.
		if CurrentGinkgoTestDescription().Failed {
			testenvInstance.SkipTeardown = true
		}
		if deployment != nil {
			deployment.Teardown()
		}
		// Delete files uploaded to S3
		if !testenvInstance.SkipTeardown {
			testenv.DeleteFilesOnS3(testS3Bucket, uploadedApps)
		}
	})

	Context("appframework Standalone deployment (S1) with App Framework", func() {
		It("smoke, s1, appframework: can deploy a standalone instance with App Framework enabled, have apps installed/updated, standalone scaled up", func() {

			// Create App framework Spec
			volumeName := "appframework-test-volume-" + testenv.RandomDNSName(3)
			volumeSpec := []enterpriseApi.VolumeSpec{testenv.GenerateIndexVolumeSpec(volumeName, testenv.GetS3Endpoint(), testenvInstance.GetIndexSecretName(), "aws", "s3")}

			// AppSourceDefaultSpec: Remote Storage volume name and Scope of App deployment
			appSourceDefaultSpec := enterpriseApi.AppSourceDefaultSpec{
				VolName: volumeName,
				Scope:   enterpriseApi.ScopeLocal,
			}

			// appSourceSpec: App source name, location and volume name and scope from appSourceDefaultSpec
			appSourceName := "appframework" + testenv.RandomDNSName(3)
			appSourceSpec := []enterpriseApi.AppSourceSpec{testenv.GenerateAppSourceSpec(appSourceName, s3TestDir, appSourceDefaultSpec)}

			// appFrameworkSpec: AppSource settings, Poll Interval, volumes, appSources on volumes
			appFrameworkSpec := enterpriseApi.AppFrameworkSpec{
				Defaults:             appSourceDefaultSpec,
				AppsRepoPollInterval: 60,
				VolList:              volumeSpec,
				AppSources:           appSourceSpec,
			}

			spec := enterpriseApi.StandaloneSpec{
				CommonSplunkSpec: enterpriseApi.CommonSplunkSpec{
					Spec: splcommon.Spec{
						ImagePullPolicy: "Always",
					},
					Volumes: []corev1.Volume{},
				},
				AppFrameworkConfig: appFrameworkSpec,
			}

			// Create Standalone Deployment with App Framework
			standalone, err := deployment.DeployStandalonewithGivenSpec(deployment.GetName(), spec)
			Expect(err).To(Succeed(), "Unable to deploy standalone instance with App framework")

			// Wait for Standalone to be in READY status
			testenv.StandaloneReady(deployment, deployment.GetName(), standalone, testenvInstance)

			// Wait for Standalone to be in READY status
			testenv.MCPodReady(testenvInstance.GetName(), deployment)

			// Verify Apps are downloaded by init-container
			initContDownloadLocation := "/init-apps/" + appSourceName
			podName := fmt.Sprintf(testenv.StandalonePod, deployment.GetName(), 0)
			appFileList := testenv.GetAppFileList(appListV1, 1)
			appVersion := "V1"
			testenvInstance.Log.Info("Verify Apps are downloaded by init container for apps", "version", appVersion)
			testenv.VerifyAppsDownloadedByInitContainer(deployment, testenvInstance, testenvInstance.GetName(), []string{podName}, appFileList, initContDownloadLocation)

			//Verify Apps are copied to location
			testenvInstance.Log.Info("Verify Apps are copied to correct location on Pod for app", "version", appVersion)
			testenv.VerifyAppsCopied(deployment, testenvInstance, testenvInstance.GetName(), []string{podName}, appListV1, true, true)

			//Verify Apps are installed
			testenvInstance.Log.Info("Verify Apps are installed on the pods by running Splunk CLI commands for app", "version", appVersion)
			testenv.VerifyAppInstalled(deployment, testenvInstance, testenvInstance.GetName(), []string{podName}, appListV1, true, "enabled", false, false)

			//Delete apps on S3 for new Apps
			testenv.DeleteFilesOnS3(testS3Bucket, uploadedApps)
			uploadedApps = nil
			testenvInstance.Log.Info("Testing upgrade scenario")

<<<<<<< HEAD
			// New List of apps: 1 new app to install, 2 apps to update, 1 app unchanged, 1 app removed from list
			customAppList := []string{appListV1[0], appListV2[2], appListV2[3], appListV2[4]}
			appFileListV1 := testenv.GetAppFileList(appListV1, 1)
			appFileListV2 := testenv.GetAppFileList(appListV2, 2)

			customAppFileList := []string{appFileListV1[0], appFileListV2[2], appFileListV2[3], appFileListV2[4]}
			customAppFileListV1 := []string{appFileListV1[0]}
			customAppFileListV2 := []string{appFileListV2[2], appFileListV2[3], appFileListV2[4]}

			uploadedFiles, err := testenv.UploadFilesToS3(testS3Bucket, s3TestDir, customAppFileListV1, downloadDirV1)
			Expect(err).To(Succeed(), "Unable to upload apps to S3 test directory")
			uploadedApps = append(uploadedApps, uploadedFiles...)

			uploadedFiles, err = testenv.UploadFilesToS3(testS3Bucket, s3TestDir, customAppFileListV2, downloadDirV2)
=======
			//Upload new Versioned Apps to S3
			appFileList = testenv.GetAppFileList(appListV2, 2)
			appVersion = "V2"
			uploadedFiles, err := testenv.UploadFilesToS3(testS3Bucket, s3TestDir, appFileList, downloadDirV2)
>>>>>>> 778a1583
			Expect(err).To(Succeed(), "Unable to upload apps to S3 test directory")
			uploadedApps = append(uploadedApps, uploadedFiles...)

			// Wait for the poll period for the apps to be downloaded
			time.Sleep(2 * time.Minute)

			// Wait for Standalone to be in READY status
			testenv.StandaloneReady(deployment, deployment.GetName(), standalone, testenvInstance)

			// Verify Apps are downloaded by init-container
<<<<<<< HEAD
			testenv.VerifyAppsDownloadedByInitContainer(deployment, testenvInstance, testenvInstance.GetName(), []string{podName}, customAppFileList, initContDownloadLocation)

			//Verify Apps are copied to location
			testenv.VerifyAppsCopied(deployment, testenvInstance, testenvInstance.GetName(), []string{podName}, customAppList, true, true)

			// Verify app with unchanged version is installed
			unchangedApp := []string{appListV1[0]}
			testenv.VerifyAppInstalled(deployment, testenvInstance, testenvInstance.GetName(), []string{podName}, unchangedApp, true, "enabled", false, false)

			// Verify apps with updated version are installed
			changedApps := []string{appListV2[2], appListV2[3], appListV2[4]}
			testenv.VerifyAppInstalled(deployment, testenvInstance, testenvInstance.GetName(), []string{podName}, changedApps, true, "enabled", true, false)
=======
			testenvInstance.Log.Info("Verify Apps are downloaded by init container for apps", "version", appVersion)
			testenv.VerifyAppsDownloadedByInitContainer(deployment, testenvInstance, testenvInstance.GetName(), []string{podName}, appFileList, initContDownloadLocation)

			//Verify Apps are copied to location
			testenvInstance.Log.Info("Verify Apps are copied to correct location on Pod for app", "version", appVersion)
			testenv.VerifyAppsCopied(deployment, testenvInstance, testenvInstance.GetName(), []string{podName}, appListV2, true, true)

			//Verify Apps are installed
			testenvInstance.Log.Info("Verify Apps are installed on the pods by running Splunk CLI commands for app", "version", appVersion)
			testenv.VerifyAppInstalled(deployment, testenvInstance, testenvInstance.GetName(), []string{podName}, appListV2, true, "enabled", true, false)
>>>>>>> 778a1583

			// Scale Standalone instance
			testenvInstance.Log.Info("Scaling Up Standalone CR")
			scaledReplicaCount := 2
			standalone = &enterpriseApi.Standalone{}
			err = deployment.GetInstance(deployment.GetName(), standalone)
			Expect(err).To(Succeed(), "Failed to get instance of Standalone")

			standalone.Spec.Replicas = int32(scaledReplicaCount)

			err = deployment.UpdateCR(standalone)
			Expect(err).To(Succeed(), "Failed to scale up Standalone")

			// Ensure standalone is scaling up
			testenv.VerifyStandalonePhase(deployment, testenvInstance, deployment.GetName(), splcommon.PhaseScalingUp)

			// Wait for Standalone to be in READY status
			testenv.VerifyStandalonePhase(deployment, testenvInstance, deployment.GetName(), splcommon.PhaseReady)

			// Wait for Monitoring Console Pod to be in READY status
			testenv.MCPodReady(testenvInstance.GetName(), deployment)

			podNames := []string{fmt.Sprintf(testenv.StandalonePod, deployment.GetName(), 0), fmt.Sprintf(testenv.StandalonePod, deployment.GetName(), 1)}

			// Verify Apps are downloaded by init-container
<<<<<<< HEAD
			testenv.VerifyAppsDownloadedByInitContainer(deployment, testenvInstance, testenvInstance.GetName(), podNames, customAppFileList, initContDownloadLocation)

			// Verify Apps are copied to location
			testenv.VerifyAppsCopied(deployment, testenvInstance, testenvInstance.GetName(), podNames, customAppList, true, true)

			// Verify app with unchanged version is installed
			testenv.VerifyAppInstalled(deployment, testenvInstance, testenvInstance.GetName(), podNames, unchangedApp, true, "enabled", false, false)

			// Verify apps with updated version are installed
			testenv.VerifyAppInstalled(deployment, testenvInstance, testenvInstance.GetName(), podNames, changedApps, true, "enabled", true, false)
=======
			testenvInstance.Log.Info("Verify Apps are downloaded by init container for apps", "version", appVersion)
			testenv.VerifyAppsDownloadedByInitContainer(deployment, testenvInstance, testenvInstance.GetName(), podNames, appFileList, initContDownloadLocation)

			//Verify Apps are copied to location
			testenvInstance.Log.Info("Verify Apps are copied to correct location on all Pods for app", "version", appVersion)
			testenv.VerifyAppsCopied(deployment, testenvInstance, testenvInstance.GetName(), podNames, appListV2, true, true)

			//Verify Apps are installed
			testenvInstance.Log.Info("Verify Apps are installed on the pods by running Splunk CLI commands for app", "version", appVersion)
			testenv.VerifyAppInstalled(deployment, testenvInstance, testenvInstance.GetName(), podNames, appListV2, true, "enabled", true, false)

			//Delete apps on S3 for new Apps
			testenv.DeleteFilesOnS3(testS3Bucket, uploadedApps)
			uploadedApps = nil
			testenvInstance.Log.Info("Testing downgrade scenario")

			//Upload new Versioned Apps to S3
			appFileList = testenv.GetAppFileList(appListV1, 1)
			appVersion = "V1"
			uploadedFiles, err = testenv.UploadFilesToS3(testS3Bucket, s3TestDir, appFileList, downloadDirV1)
			Expect(err).To(Succeed(), "Unable to upload apps to S3 test directory")
			uploadedApps = append(uploadedApps, uploadedFiles...)

			// Wait for the poll period for the apps to be downloaded
			time.Sleep(2 * time.Minute)

			// Wait for Standalone to be in READY status
			testenv.StandaloneReady(deployment, deployment.GetName(), standalone, testenvInstance)

			// Verify Apps are downloaded by init-container
			testenvInstance.Log.Info("Verify Apps are downloaded by init container for apps", "version", appVersion)
			testenv.VerifyAppsDownloadedByInitContainer(deployment, testenvInstance, testenvInstance.GetName(), podNames, appFileList, initContDownloadLocation)

			//Verify Apps are copied to location
			testenvInstance.Log.Info("Verify Apps are copied to correct location on Pod for app", "version", appVersion)
			testenv.VerifyAppsCopied(deployment, testenvInstance, testenvInstance.GetName(), podNames, appListV1, true, true)

			//Verify Apps are installed
			testenvInstance.Log.Info("Verify Apps are installed on the pods by running Splunk CLI commands for app", "version", appVersion)
			testenv.VerifyAppInstalled(deployment, testenvInstance, testenvInstance.GetName(), podNames, appListV1, true, "enabled", false, false)

>>>>>>> 778a1583
		})
	})

	Context("appframework Standalone deployment (S1) with App Framework", func() {
		It("smoke, s1, appframework: can deploy a Standalone and have ES app installed", func() {

			//Delete apps on S3 for new Apps
			testenvInstance.Log.Info("Delete Apps on S3 before upload ES")
			testenv.DeleteFilesOnS3(testS3Bucket, uploadedApps)
			uploadedApps = nil

			// ES is a huge file, we configure it here rather than in BeforeSuite/BeforeEach to save time for other tests
			// Upload ES app to S3
			esApp := []string{"SplunkEnterpriseSecuritySuite"}
			appFileList := testenv.GetAppFileList(esApp, 1)

			// Download ES App from S3
			err := testenv.DownloadFilesFromS3(testDataS3Bucket, s3AppDirV1, downloadDirV1, appFileList)
			Expect(err).To(Succeed(), "Unable to download ES app file")

			// Upload ES app to S3
			uploadedFiles, err := testenv.UploadFilesToS3(testS3Bucket, s3TestDir, appFileList, downloadDirV1)
			Expect(err).To(Succeed(), "Unable to upload ES app to S3 test directory")
			uploadedApps = append(uploadedApps, uploadedFiles...)

			// Create App framework Spec
			volumeName := "appframework-test-volume-" + testenv.RandomDNSName(3)
			volumeSpec := []enterpriseApi.VolumeSpec{testenv.GenerateIndexVolumeSpec(volumeName, testenv.GetS3Endpoint(), testenvInstance.GetIndexSecretName(), "aws", "s3")}

			appSourceDefaultSpec := enterpriseApi.AppSourceDefaultSpec{
				VolName: volumeName,
				Scope:   enterpriseApi.ScopeLocal,
			}
			appSourceName := "appframework-" + testenv.RandomDNSName(3)
			appSourceSpec := []enterpriseApi.AppSourceSpec{testenv.GenerateAppSourceSpec(appSourceName, s3TestDir, appSourceDefaultSpec)}
			appFrameworkSpec := enterpriseApi.AppFrameworkSpec{
				Defaults:             appSourceDefaultSpec,
				AppsRepoPollInterval: 60,
				VolList:              volumeSpec,
				AppSources:           appSourceSpec,
			}

			// Create Standalone spec with App Framework enabled and some extra config to have ES installed correctly
			spec := enterpriseApi.StandaloneSpec{
				CommonSplunkSpec: enterpriseApi.CommonSplunkSpec{
					Spec: splcommon.Spec{
						ImagePullPolicy: "Always",
					},
					Volumes: []corev1.Volume{},
				},
				AppFrameworkConfig: appFrameworkSpec,
			}

			standalone, err := deployment.DeployStandalonewithGivenSpec(deployment.GetName(), spec)
			Expect(err).To(Succeed(), "Unable to deploy Standalone with App framework")

			// Ensure Standalone goes to Ready phase
			testenv.StandaloneReady(deployment, deployment.GetName(), standalone, testenvInstance)

			// Verify Apps are downloaded by init-container
			initContDownloadLocation := "/init-apps/" + appSourceName
			podName := fmt.Sprintf(testenv.StandalonePod, deployment.GetName(), 0)
			testenv.VerifyAppsDownloadedByInitContainer(deployment, testenvInstance, testenvInstance.GetName(), []string{podName}, appFileList, initContDownloadLocation)

			// Verify apps are installed locally
			standalonePod := []string{fmt.Sprintf(testenv.StandalonePod, deployment.GetName(), 0)}
			testenv.VerifyAppInstalled(deployment, testenvInstance, testenvInstance.GetName(), standalonePod, esApp, false, "enabled", false, false)
		})
	})

	Context("appframework Standalone deployment (S1) with App Framework", func() {
		It("smoke, s1, appframework: can deploy a standalone instance with App Framework enabled and install around 350MB of apps at once", func() {

			// Creating a bigger list of apps to be installed than the default one
			appList := append(appListV1, testenv.RestartNeededApps...)
			appFileList := testenv.GetAppFileList(appList, 1)

			// Download apps from S3
			err := testenv.DownloadFilesFromS3(testDataS3Bucket, s3AppDirV1, downloadDirV1, testenv.GetAppFileList(appList, 1))
			Expect(err).To(Succeed(), "Unable to download apps files")

			// Upload apps to S3
			uploadedFiles, err := testenv.UploadFilesToS3(testS3Bucket, s3TestDir, testenv.GetAppFileList(appList, 1), downloadDirV1)
			Expect(err).To(Succeed(), "Unable to upload apps to S3 test directory")
			uploadedApps = append(uploadedApps, uploadedFiles...)

			// Create App framework Spec
			volumeName := "appframework-test-volume-" + testenv.RandomDNSName(3)
			volumeSpec := []enterpriseApi.VolumeSpec{testenv.GenerateIndexVolumeSpec(volumeName, testenv.GetS3Endpoint(), testenvInstance.GetIndexSecretName(), "aws", "s3")}

			appSourceDefaultSpec := enterpriseApi.AppSourceDefaultSpec{
				VolName: volumeName,
				Scope:   enterpriseApi.ScopeLocal,
			}

			appSourceName := "appframework" + testenv.RandomDNSName(3)
			appSourceSpec := []enterpriseApi.AppSourceSpec{testenv.GenerateAppSourceSpec(appSourceName, s3TestDir, appSourceDefaultSpec)}

			appFrameworkSpec := enterpriseApi.AppFrameworkSpec{
				Defaults:             appSourceDefaultSpec,
				AppsRepoPollInterval: 60,
				VolList:              volumeSpec,
				AppSources:           appSourceSpec,
			}

			spec := enterpriseApi.StandaloneSpec{
				CommonSplunkSpec: enterpriseApi.CommonSplunkSpec{
					Spec: splcommon.Spec{
						ImagePullPolicy: "Always",
					},
					Volumes: []corev1.Volume{},
				},
				AppFrameworkConfig: appFrameworkSpec,
			}

			// Create Standalone Deployment with App Framework
			standalone, err := deployment.DeployStandalonewithGivenSpec(deployment.GetName(), spec)
			Expect(err).To(Succeed(), "Unable to deploy standalone instance with App framework")

			// Wait for Standalone to be in READY status
			testenv.StandaloneReady(deployment, deployment.GetName(), standalone, testenvInstance)

			// Verify apps are downloaded by init-container
			initContDownloadLocation := "/init-apps/" + appSourceName
			podName := fmt.Sprintf(testenv.StandalonePod, deployment.GetName(), 0)
			appFileList = testenv.GetAppFileList(appListV1, 1)
			testenv.VerifyAppsDownloadedByInitContainer(deployment, testenvInstance, testenvInstance.GetName(), []string{podName}, appFileList, initContDownloadLocation)

			//Verify apps are copied to location
			testenv.VerifyAppsCopied(deployment, testenvInstance, testenvInstance.GetName(), []string{podName}, appListV1, true, true)

			//Verify apps are installed
			testenv.VerifyAppInstalled(deployment, testenvInstance, testenvInstance.GetName(), []string{podName}, appListV1, true, "enabled", false, false)
		})
	})
})<|MERGE_RESOLUTION|>--- conflicted
+++ resolved
@@ -62,7 +62,7 @@
 	})
 
 	Context("appframework Standalone deployment (S1) with App Framework", func() {
-		It("smoke, s1, appframework: can deploy a standalone instance with App Framework enabled, have apps installed/updated, standalone scaled up", func() {
+		It("smoke, s1, appframework: can deploy a standalone instance with App Framework enabled", func() {
 
 			// Create App framework Spec
 			volumeName := "appframework-test-volume-" + testenv.RandomDNSName(3)
@@ -103,7 +103,7 @@
 			// Wait for Standalone to be in READY status
 			testenv.StandaloneReady(deployment, deployment.GetName(), standalone, testenvInstance)
 
-			// Wait for Standalone to be in READY status
+			// Wait for MC to be in READY status
 			testenv.MCPodReady(testenvInstance.GetName(), deployment)
 
 			// Verify Apps are downloaded by init-container
@@ -114,40 +114,23 @@
 			testenvInstance.Log.Info("Verify Apps are downloaded by init container for apps", "version", appVersion)
 			testenv.VerifyAppsDownloadedByInitContainer(deployment, testenvInstance, testenvInstance.GetName(), []string{podName}, appFileList, initContDownloadLocation)
 
-			//Verify Apps are copied to location
+			// Verify Apps are copied to location
 			testenvInstance.Log.Info("Verify Apps are copied to correct location on Pod for app", "version", appVersion)
 			testenv.VerifyAppsCopied(deployment, testenvInstance, testenvInstance.GetName(), []string{podName}, appListV1, true, true)
 
-			//Verify Apps are installed
+			// Verify Apps are installed
 			testenvInstance.Log.Info("Verify Apps are installed on the pods by running Splunk CLI commands for app", "version", appVersion)
 			testenv.VerifyAppInstalled(deployment, testenvInstance, testenvInstance.GetName(), []string{podName}, appListV1, true, "enabled", false, false)
 
-			//Delete apps on S3 for new Apps
+			// Delete apps on S3 for new Apps
 			testenv.DeleteFilesOnS3(testS3Bucket, uploadedApps)
 			uploadedApps = nil
 			testenvInstance.Log.Info("Testing upgrade scenario")
 
-<<<<<<< HEAD
-			// New List of apps: 1 new app to install, 2 apps to update, 1 app unchanged, 1 app removed from list
-			customAppList := []string{appListV1[0], appListV2[2], appListV2[3], appListV2[4]}
-			appFileListV1 := testenv.GetAppFileList(appListV1, 1)
-			appFileListV2 := testenv.GetAppFileList(appListV2, 2)
-
-			customAppFileList := []string{appFileListV1[0], appFileListV2[2], appFileListV2[3], appFileListV2[4]}
-			customAppFileListV1 := []string{appFileListV1[0]}
-			customAppFileListV2 := []string{appFileListV2[2], appFileListV2[3], appFileListV2[4]}
-
-			uploadedFiles, err := testenv.UploadFilesToS3(testS3Bucket, s3TestDir, customAppFileListV1, downloadDirV1)
-			Expect(err).To(Succeed(), "Unable to upload apps to S3 test directory")
-			uploadedApps = append(uploadedApps, uploadedFiles...)
-
-			uploadedFiles, err = testenv.UploadFilesToS3(testS3Bucket, s3TestDir, customAppFileListV2, downloadDirV2)
-=======
-			//Upload new Versioned Apps to S3
+			// Upload new Versioned Apps to S3
 			appFileList = testenv.GetAppFileList(appListV2, 2)
 			appVersion = "V2"
 			uploadedFiles, err := testenv.UploadFilesToS3(testS3Bucket, s3TestDir, appFileList, downloadDirV2)
->>>>>>> 778a1583
 			Expect(err).To(Succeed(), "Unable to upload apps to S3 test directory")
 			uploadedApps = append(uploadedApps, uploadedFiles...)
 
@@ -158,31 +141,16 @@
 			testenv.StandaloneReady(deployment, deployment.GetName(), standalone, testenvInstance)
 
 			// Verify Apps are downloaded by init-container
-<<<<<<< HEAD
-			testenv.VerifyAppsDownloadedByInitContainer(deployment, testenvInstance, testenvInstance.GetName(), []string{podName}, customAppFileList, initContDownloadLocation)
-
-			//Verify Apps are copied to location
-			testenv.VerifyAppsCopied(deployment, testenvInstance, testenvInstance.GetName(), []string{podName}, customAppList, true, true)
-
-			// Verify app with unchanged version is installed
-			unchangedApp := []string{appListV1[0]}
-			testenv.VerifyAppInstalled(deployment, testenvInstance, testenvInstance.GetName(), []string{podName}, unchangedApp, true, "enabled", false, false)
-
-			// Verify apps with updated version are installed
-			changedApps := []string{appListV2[2], appListV2[3], appListV2[4]}
-			testenv.VerifyAppInstalled(deployment, testenvInstance, testenvInstance.GetName(), []string{podName}, changedApps, true, "enabled", true, false)
-=======
 			testenvInstance.Log.Info("Verify Apps are downloaded by init container for apps", "version", appVersion)
 			testenv.VerifyAppsDownloadedByInitContainer(deployment, testenvInstance, testenvInstance.GetName(), []string{podName}, appFileList, initContDownloadLocation)
 
-			//Verify Apps are copied to location
+			// Verify Apps are copied to location
 			testenvInstance.Log.Info("Verify Apps are copied to correct location on Pod for app", "version", appVersion)
 			testenv.VerifyAppsCopied(deployment, testenvInstance, testenvInstance.GetName(), []string{podName}, appListV2, true, true)
 
-			//Verify Apps are installed
+			// Verify Apps are installed
 			testenvInstance.Log.Info("Verify Apps are installed on the pods by running Splunk CLI commands for app", "version", appVersion)
 			testenv.VerifyAppInstalled(deployment, testenvInstance, testenvInstance.GetName(), []string{podName}, appListV2, true, "enabled", true, false)
->>>>>>> 778a1583
 
 			// Scale Standalone instance
 			testenvInstance.Log.Info("Scaling Up Standalone CR")
@@ -208,35 +176,23 @@
 			podNames := []string{fmt.Sprintf(testenv.StandalonePod, deployment.GetName(), 0), fmt.Sprintf(testenv.StandalonePod, deployment.GetName(), 1)}
 
 			// Verify Apps are downloaded by init-container
-<<<<<<< HEAD
-			testenv.VerifyAppsDownloadedByInitContainer(deployment, testenvInstance, testenvInstance.GetName(), podNames, customAppFileList, initContDownloadLocation)
-
-			// Verify Apps are copied to location
-			testenv.VerifyAppsCopied(deployment, testenvInstance, testenvInstance.GetName(), podNames, customAppList, true, true)
-
-			// Verify app with unchanged version is installed
-			testenv.VerifyAppInstalled(deployment, testenvInstance, testenvInstance.GetName(), podNames, unchangedApp, true, "enabled", false, false)
-
-			// Verify apps with updated version are installed
-			testenv.VerifyAppInstalled(deployment, testenvInstance, testenvInstance.GetName(), podNames, changedApps, true, "enabled", true, false)
-=======
 			testenvInstance.Log.Info("Verify Apps are downloaded by init container for apps", "version", appVersion)
 			testenv.VerifyAppsDownloadedByInitContainer(deployment, testenvInstance, testenvInstance.GetName(), podNames, appFileList, initContDownloadLocation)
 
-			//Verify Apps are copied to location
+			// Verify Apps are copied to location
 			testenvInstance.Log.Info("Verify Apps are copied to correct location on all Pods for app", "version", appVersion)
 			testenv.VerifyAppsCopied(deployment, testenvInstance, testenvInstance.GetName(), podNames, appListV2, true, true)
 
-			//Verify Apps are installed
+			// Verify Apps are installed
 			testenvInstance.Log.Info("Verify Apps are installed on the pods by running Splunk CLI commands for app", "version", appVersion)
 			testenv.VerifyAppInstalled(deployment, testenvInstance, testenvInstance.GetName(), podNames, appListV2, true, "enabled", true, false)
 
-			//Delete apps on S3 for new Apps
+			// Delete apps on S3 for new Apps
 			testenv.DeleteFilesOnS3(testS3Bucket, uploadedApps)
 			uploadedApps = nil
 			testenvInstance.Log.Info("Testing downgrade scenario")
 
-			//Upload new Versioned Apps to S3
+			// Upload new Versioned Apps to S3
 			appFileList = testenv.GetAppFileList(appListV1, 1)
 			appVersion = "V1"
 			uploadedFiles, err = testenv.UploadFilesToS3(testS3Bucket, s3TestDir, appFileList, downloadDirV1)
@@ -253,15 +209,55 @@
 			testenvInstance.Log.Info("Verify Apps are downloaded by init container for apps", "version", appVersion)
 			testenv.VerifyAppsDownloadedByInitContainer(deployment, testenvInstance, testenvInstance.GetName(), podNames, appFileList, initContDownloadLocation)
 
-			//Verify Apps are copied to location
+			// Verify Apps are copied to location
 			testenvInstance.Log.Info("Verify Apps are copied to correct location on Pod for app", "version", appVersion)
 			testenv.VerifyAppsCopied(deployment, testenvInstance, testenvInstance.GetName(), podNames, appListV1, true, true)
 
-			//Verify Apps are installed
+			// Verify Apps are installed
 			testenvInstance.Log.Info("Verify Apps are installed on the pods by running Splunk CLI commands for app", "version", appVersion)
 			testenv.VerifyAppInstalled(deployment, testenvInstance, testenvInstance.GetName(), podNames, appListV1, true, "enabled", false, false)
 
->>>>>>> 778a1583
+			// Delete apps on S3 for new Apps
+			testenv.DeleteFilesOnS3(testS3Bucket, uploadedApps)
+			uploadedApps = nil
+			testenvInstance.Log.Info("Testing upgrade scenario")
+
+			// New List of apps: 1 new app to install, 2 apps to update, 1 app unchanged, 1 app removed from list
+			customAppList := []string{appListV1[0], appListV2[2], appListV2[3], appListV2[4]}
+			appFileListV1 := testenv.GetAppFileList(appListV1, 1)
+			appFileListV2 := testenv.GetAppFileList(appListV2, 2)
+
+			customAppFileList := []string{appFileListV1[0], appFileListV2[2], appFileListV2[3], appFileListV2[4]}
+			customAppFileListV1 := []string{appFileListV1[0]}
+			customAppFileListV2 := []string{appFileListV2[2], appFileListV2[3], appFileListV2[4]}
+
+			uploadedFiles, err = testenv.UploadFilesToS3(testS3Bucket, s3TestDir, customAppFileListV1, downloadDirV1)
+			Expect(err).To(Succeed(), "Unable to upload apps to S3 test directory")
+			uploadedApps = append(uploadedApps, uploadedFiles...)
+
+			uploadedFiles, err = testenv.UploadFilesToS3(testS3Bucket, s3TestDir, customAppFileListV2, downloadDirV2)
+			Expect(err).To(Succeed(), "Unable to upload apps to S3 test directory")
+			uploadedApps = append(uploadedApps, uploadedFiles...)
+
+			// Wait for the poll period for the apps to be downloaded
+			time.Sleep(2 * time.Minute)
+
+			// Wait for Standalone to be in READY status
+			testenv.StandaloneReady(deployment, deployment.GetName(), standalone, testenvInstance)
+
+			// Verify Apps are downloaded by init-container
+			testenv.VerifyAppsDownloadedByInitContainer(deployment, testenvInstance, testenvInstance.GetName(), []string{podName}, customAppFileList, initContDownloadLocation)
+
+			//Verify Apps are copied to location
+			testenv.VerifyAppsCopied(deployment, testenvInstance, testenvInstance.GetName(), []string{podName}, customAppList, true, true)
+
+			// Verify app with unchanged version is installed
+			unchangedApp := []string{appListV1[0]}
+			testenv.VerifyAppInstalled(deployment, testenvInstance, testenvInstance.GetName(), []string{podName}, unchangedApp, true, "enabled", false, false)
+
+			// Verify apps with updated version are installed
+			changedApps := []string{appListV2[2], appListV2[3], appListV2[4]}
+			testenv.VerifyAppInstalled(deployment, testenvInstance, testenvInstance.GetName(), []string{podName}, changedApps, true, "enabled", true, false)
 		})
 	})
 
@@ -390,10 +386,10 @@
 			appFileList = testenv.GetAppFileList(appListV1, 1)
 			testenv.VerifyAppsDownloadedByInitContainer(deployment, testenvInstance, testenvInstance.GetName(), []string{podName}, appFileList, initContDownloadLocation)
 
-			//Verify apps are copied to location
+			// Verify apps are copied to location
 			testenv.VerifyAppsCopied(deployment, testenvInstance, testenvInstance.GetName(), []string{podName}, appListV1, true, true)
 
-			//Verify apps are installed
+			// Verify apps are installed
 			testenv.VerifyAppInstalled(deployment, testenvInstance, testenvInstance.GetName(), []string{podName}, appListV1, true, "enabled", false, false)
 		})
 	})
