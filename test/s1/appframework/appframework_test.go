// Copyright (c) 2018-2021 Splunk Inc. All rights reserved.
//
// Licensed under the Apache License, Version 2.0 (the "License");
// you may not use this file except in compliance with the License.
// You may obtain a copy of the License at
//
//  http://www.apache.org/licenses/LICENSE-2.0
//
// Unless required by applicable law or agreed to in writing, software
// distributed under the License is distributed on an "AS IS" BASIS,
// WITHOUT WARRANTIES OR CONDITIONS OF ANY KIND, either express or implied.
// See the License for the specific language governing permissions and
// limitations under the License.s
package s1appfw

import (
	"fmt"
	"time"

	. "github.com/onsi/ginkgo"
	. "github.com/onsi/gomega"

	testenv "github.com/splunk/splunk-operator/test/testenv"

	enterpriseApi "github.com/splunk/splunk-operator/pkg/apis/enterprise/v3"
	splcommon "github.com/splunk/splunk-operator/pkg/splunk/common"
	corev1 "k8s.io/api/core/v1"
)

var _ = Describe("s1appfw test", func() {

	var deployment *testenv.Deployment
	var s3TestDir string
	var uploadedApps []string

	BeforeEach(func() {
		var err error
		deployment, err = testenvInstance.NewDeployment(testenv.RandomDNSName(3))
		Expect(err).To(Succeed(), "Unable to create deployment")

		// Upload V1 apps to S3
		s3TestDir = "s1appfw-" + testenv.RandomDNSName(4)
		appFileList := testenv.GetAppFileList(appListV1, 1)
		uploadedFiles, err := testenv.UploadFilesToS3(testS3Bucket, s3TestDir, appFileList, downloadDirV1)
		Expect(err).To(Succeed(), "Unable to upload apps to S3 test directory")
		uploadedApps = append(uploadedApps, uploadedFiles...)

	})

	AfterEach(func() {
		// When a test spec failed, skip the teardown so we can troubleshoot.
		if CurrentGinkgoTestDescription().Failed {
			testenvInstance.SkipTeardown = true
		}
		if deployment != nil {
			deployment.Teardown()
		}
		// Delete files uploaded to S3
		if !testenvInstance.SkipTeardown {
			testenv.DeleteFilesOnS3(testS3Bucket, uploadedApps)
		}
	})

	Context("appframework Standalone deployment (S1) with App Framework", func() {
		It("smoke, s1, appframework: can deploy a standalone instance with App Framework enabled", func() {

			/* Test Steps
			################## SETUP ####################
			* Create 2 App Sources for MC and Standalone
			* Prepare Standalone CRD with MC and App config
			* Apply Standalone CRD and wait for pod to become ready
			* Prepare MC CRD with App Config
			* Wait for MC to become READY
			################## VERIFICATIONS #############
			* Verify apps are copied, installed on MC AND Standalone Pod
			############ UPGRADE APPS #############################
			* Upgrade apps in app sources
			* Wait for MC and Standalone are READY
			* Verify apps are copied, installed and upgraded on MC AND Standalone Pod
			##########  SCALE STANDALONE TO TWO REPLICAS ###########
			* Wait for Standalone and MC to be ready
			* Verify apps are copied, installed on MC AND Standalone Pod
			############# DOWNGRADE APP VERSION ##############
			* Wait for Standalone and MC to be ready
			* Verify apps are copied, installed on MC AND Standalone Pod
			*/

			mcName := deployment.GetName()

			// Create App framework Spec for Standalone
			volumeName := "appframework-test-volume-" + testenv.RandomDNSName(3)
			volumeSpec := []enterpriseApi.VolumeSpec{testenv.GenerateIndexVolumeSpec(volumeName, testenv.GetS3Endpoint(), testenvInstance.GetIndexSecretName(), "aws", "s3")}

			// AppSourceDefaultSpec: Remote Storage volume name and Scope of App deployment
			appSourceDefaultSpec := enterpriseApi.AppSourceDefaultSpec{
				VolName: volumeName,
				Scope:   enterpriseApi.ScopeLocal,
			}

			// appSourceSpec: App source name, location and volume name and scope from appSourceDefaultSpec
			appSourceName := "appframework" + testenv.RandomDNSName(3)
			appSourceSpec := []enterpriseApi.AppSourceSpec{testenv.GenerateAppSourceSpec(appSourceName, s3TestDir, appSourceDefaultSpec)}

			// appFrameworkSpec: AppSource settings, Poll Interval, volumes, appSources on volumes
			appFrameworkSpec := enterpriseApi.AppFrameworkSpec{
				Defaults:             appSourceDefaultSpec,
				AppsRepoPollInterval: 60,
				VolList:              volumeSpec,
				AppSources:           appSourceSpec,
			}

			spec := enterpriseApi.StandaloneSpec{
				CommonSplunkSpec: enterpriseApi.CommonSplunkSpec{
					Spec: splcommon.Spec{
						ImagePullPolicy: "Always",
					},
					Volumes: []corev1.Volume{},
					MonitoringConsoleRef: corev1.ObjectReference{
						Name: mcName,
					},
				},
				AppFrameworkConfig: appFrameworkSpec,
			}

			// Create Standalone Deployment with App Framework
			standalone, err := deployment.DeployStandaloneWithGivenSpec(deployment.GetName(), spec)
			Expect(err).To(Succeed(), "Unable to deploy standalone instance with App framework")

			// Wait for Standalone to be in READY status
			testenv.StandaloneReady(deployment, deployment.GetName(), standalone, testenvInstance)

<<<<<<< HEAD
			// Upload Apps to S3 for MC
			s3TestDirMC := "s1appfw-mc-" + testenv.RandomDNSName(4)
=======
			// Wait for MC to be in READY status
			testenv.MCPodReady(testenvInstance.GetName(), deployment)

			// Verify Apps are downloaded by init-container
			initContDownloadLocation := "/init-apps/" + appSourceName
			podName := fmt.Sprintf(testenv.StandalonePod, deployment.GetName(), 0)
>>>>>>> 700ae8c5
			appFileList := testenv.GetAppFileList(appListV1, 1)
			uploadedFiles, err := testenv.UploadFilesToS3(testS3Bucket, s3TestDirMC, appFileList, downloadDirV1)
			Expect(err).To(Succeed(), "Unable to upload apps to S3 test directory")
			uploadedApps = append(uploadedApps, uploadedFiles...)

			// Create App framework Spec for Monitoring Console
			volumeNameMC := "appframework-test-volume-mc-" + testenv.RandomDNSName(3)
			volumeSpecMC := []enterpriseApi.VolumeSpec{testenv.GenerateIndexVolumeSpec(volumeNameMC, testenv.GetS3Endpoint(), testenvInstance.GetIndexSecretName(), "aws", "s3")}

			// AppSourceDefaultSpec: Remote Storage volume name and Scope of App deployment
			appSourceDefaultSpecMC := enterpriseApi.AppSourceDefaultSpec{
				VolName: volumeNameMC,
				Scope:   enterpriseApi.ScopeLocal,
			}

			// appSourceSpec: App source name, location and volume name and scope from appSourceDefaultSpec
			appSourceNameMC := "appframework-mc-" + testenv.RandomDNSName(3)
			appSourceSpecMC := []enterpriseApi.AppSourceSpec{testenv.GenerateAppSourceSpec(appSourceNameMC, s3TestDirMC, appSourceDefaultSpecMC)}

			// appFrameworkSpec: AppSource settings, Poll Interval, volumes, appSources on volumes
			appFrameworkSpecMC := enterpriseApi.AppFrameworkSpec{
				Defaults:             appSourceDefaultSpecMC,
				AppsRepoPollInterval: 60,
				VolList:              volumeSpecMC,
				AppSources:           appSourceSpecMC,
			}

			// Deploy MC with AppFramework Spec
			mcSpec := enterpriseApi.MonitoringConsoleSpec{
				CommonSplunkSpec: enterpriseApi.CommonSplunkSpec{
					Spec: splcommon.Spec{
						ImagePullPolicy: "IfNotPresent",
					},
					Volumes: []corev1.Volume{},
				},
				AppFrameworkConfig: appFrameworkSpecMC,
			}

			// Deploy Monitoring Console CRD
			mc, err := deployment.DeployMonitoringConsoleWithGivenSpec(testenvInstance.GetName(), mcName, mcSpec)
			Expect(err).To(Succeed(), "Unable to deploy Monitoring Console One instance")

			// Verify Monitoring Console is Ready and stays in ready state
			testenv.VerifyMonitoringConsoleReady(deployment, deployment.GetName(), mc, testenvInstance)

			// Verify Apps are downloaded by init-container on Standalone Pod and MC
			initContDownloadLocationStandalonePod := "/init-apps/" + appSourceName
			initContDownloadLocationMCPod := "/init-apps/" + appSourceNameMC
			standalonePodName := fmt.Sprintf(testenv.StandalonePod, deployment.GetName(), 0)
			mcPodName := fmt.Sprintf(testenv.MonitoringConsolePod, mcName, 0)
			appFileList = testenv.GetAppFileList(appListV1, 1)
			appVersion := "V1"
			podNames := []string{standalonePodName, mcPodName}
			testenvInstance.Log.Info("Verify Apps are downloaded by init container for apps", "POD", standalonePodName, "version", appVersion)
			testenv.VerifyAppsDownloadedByInitContainer(deployment, testenvInstance, testenvInstance.GetName(), []string{standalonePodName}, appFileList, initContDownloadLocationStandalonePod)
			testenvInstance.Log.Info("Verify Apps are downloaded by init container for apps", "POD", mcPodName, "version", appVersion)
			testenv.VerifyAppsDownloadedByInitContainer(deployment, testenvInstance, testenvInstance.GetName(), []string{mcPodName}, appFileList, initContDownloadLocationMCPod)

			// Verify Apps are copied to location
			testenvInstance.Log.Info("Verify Apps are copied to correct location on Pod for app", "version", appVersion)
			testenv.VerifyAppsCopied(deployment, testenvInstance, testenvInstance.GetName(), podNames, appListV1, true, true)

			// Verify Apps are installed
			testenvInstance.Log.Info("Verify Apps are installed on the pods by running Splunk CLI commands for app", "version", appVersion)
			testenv.VerifyAppInstalled(deployment, testenvInstance, testenvInstance.GetName(), podNames, appListV1, true, "enabled", false, false)

			// Delete apps on S3 for new Apps
			testenv.DeleteFilesOnS3(testS3Bucket, uploadedApps)
			uploadedApps = nil
			testenvInstance.Log.Info("Testing upgrade scenario")

<<<<<<< HEAD
			// ############ UPGRADE APPS #############################

			//Upload new Versioned Apps to S3
=======
			// Upload new Versioned Apps to S3
>>>>>>> 700ae8c5
			appFileList = testenv.GetAppFileList(appListV2, 2)
			appVersion = "V2"
			uploadedFiles, err = testenv.UploadFilesToS3(testS3Bucket, s3TestDir, appFileList, downloadDirV2)
			Expect(err).To(Succeed(), "Unable to upload apps to S3 test directory")
			uploadedApps = append(uploadedApps, uploadedFiles...)
			uploadedFiles, err = testenv.UploadFilesToS3(testS3Bucket, s3TestDirMC, appFileList, downloadDirV2)
			Expect(err).To(Succeed(), "Unable to upload apps to S3 test directory")
			uploadedApps = append(uploadedApps, uploadedFiles...)

			// Wait for the poll period for the apps to be downloaded
			time.Sleep(2 * time.Minute)

			// Wait for Standalone to be in READY status
			testenv.StandaloneReady(deployment, deployment.GetName(), standalone, testenvInstance)

			// Verify Monitoring Console is Ready and stays in ready state
			testenv.VerifyMonitoringConsoleReady(deployment, deployment.GetName(), mc, testenvInstance)

			// Verify Apps are downloaded by init-container
			testenvInstance.Log.Info("Verify Apps are downloaded by init container for apps", "POD", standalonePodName, "version", appVersion)
			testenv.VerifyAppsDownloadedByInitContainer(deployment, testenvInstance, testenvInstance.GetName(), []string{standalonePodName}, appFileList, initContDownloadLocationStandalonePod)
			testenvInstance.Log.Info("Verify Apps are downloaded by init container for apps", "POD", mcPodName, "version", appVersion)
			testenv.VerifyAppsDownloadedByInitContainer(deployment, testenvInstance, testenvInstance.GetName(), []string{mcPodName}, appFileList, initContDownloadLocationMCPod)

			// Verify Apps are copied to location
			testenvInstance.Log.Info("Verify Apps are copied to correct location on Pod for app", "version", appVersion)
			testenv.VerifyAppsCopied(deployment, testenvInstance, testenvInstance.GetName(), podNames, appListV2, true, true)

			// Verify Apps are installed
			testenvInstance.Log.Info("Verify Apps are installed on the pods by running Splunk CLI commands for app", "version", appVersion)
			testenv.VerifyAppInstalled(deployment, testenvInstance, testenvInstance.GetName(), podNames, appListV2, true, "enabled", true, false)

			// ########################  SCALE STANDALONE TO TWO REPLICAS #####################################

			// Scale Standalone instance
			testenvInstance.Log.Info("Scaling Up Standalone CR")
			scaledReplicaCount := 2
			standalone = &enterpriseApi.Standalone{}
			err = deployment.GetInstance(deployment.GetName(), standalone)
			Expect(err).To(Succeed(), "Failed to get instance of Standalone")

			standalone.Spec.Replicas = int32(scaledReplicaCount)

			err = deployment.UpdateCR(standalone)
			Expect(err).To(Succeed(), "Failed to scale up Standalone")

			// Ensure standalone is scaling up
			testenv.VerifyStandalonePhase(deployment, testenvInstance, deployment.GetName(), splcommon.PhaseScalingUp)

			// Wait for Standalone to be in READY status
			testenv.VerifyStandalonePhase(deployment, testenvInstance, deployment.GetName(), splcommon.PhaseReady)

			// Verify Monitoring Console is Ready and stays in ready state
			testenv.VerifyMonitoringConsoleReady(deployment, deployment.GetName(), mc, testenvInstance)

			podNames = append(podNames, fmt.Sprintf(testenv.StandalonePod, deployment.GetName(), 1))

			// Verify Apps are downloaded by init-container
			testenvInstance.Log.Info("Verify Apps are downloaded by init container for apps", "POD", standalonePodName, "version", appVersion)
			testenv.VerifyAppsDownloadedByInitContainer(deployment, testenvInstance, testenvInstance.GetName(), []string{standalonePodName}, appFileList, initContDownloadLocationStandalonePod)
			testenvInstance.Log.Info("Verify Apps are downloaded by init container for apps", "POD", mcPodName, "version", appVersion)
			testenv.VerifyAppsDownloadedByInitContainer(deployment, testenvInstance, testenvInstance.GetName(), []string{mcPodName}, appFileList, initContDownloadLocationMCPod)

			// Verify Apps are copied to location
			testenvInstance.Log.Info("Verify Apps are copied to correct location on all Pods for app", "version", appVersion)
			testenv.VerifyAppsCopied(deployment, testenvInstance, testenvInstance.GetName(), podNames, appListV2, true, true)

			// Verify Apps are installed
			testenvInstance.Log.Info("Verify Apps are installed on the pods by running Splunk CLI commands for app", "version", appVersion)
			testenv.VerifyAppInstalled(deployment, testenvInstance, testenvInstance.GetName(), podNames, appListV2, true, "enabled", true, false)

			// Delete apps on S3 for new Apps
			testenv.DeleteFilesOnS3(testS3Bucket, uploadedApps)
			uploadedApps = nil
			testenvInstance.Log.Info("Testing downgrade scenario")

<<<<<<< HEAD
			// #################### DOWNGRADE APP VERSION ##############################

			//Upload Old Versioned Apps to S3
=======
			// Upload new Versioned Apps to S3
>>>>>>> 700ae8c5
			appFileList = testenv.GetAppFileList(appListV1, 1)
			appVersion = "V1"
			uploadedFiles, err = testenv.UploadFilesToS3(testS3Bucket, s3TestDir, appFileList, downloadDirV1)
			Expect(err).To(Succeed(), "Unable to upload apps to S3 test directory")
			uploadedApps = append(uploadedApps, uploadedFiles...)
			uploadedFiles, err = testenv.UploadFilesToS3(testS3Bucket, s3TestDirMC, appFileList, downloadDirV1)
			Expect(err).To(Succeed(), "Unable to upload apps to S3 test directory")
			uploadedApps = append(uploadedApps, uploadedFiles...)

			// Wait for the poll period for the apps to be downloaded
			time.Sleep(2 * time.Minute)

			// Wait for Standalone to be in READY status
			testenv.StandaloneReady(deployment, deployment.GetName(), standalone, testenvInstance)

			// Verify Apps are downloaded by init-container
			testenvInstance.Log.Info("Verify Apps are downloaded by init container for apps", "POD", standalonePodName, "version", appVersion)
			testenv.VerifyAppsDownloadedByInitContainer(deployment, testenvInstance, testenvInstance.GetName(), []string{standalonePodName}, appFileList, initContDownloadLocationStandalonePod)
			testenvInstance.Log.Info("Verify Apps are downloaded by init container for apps", "POD", mcPodName, "version", appVersion)
			testenv.VerifyAppsDownloadedByInitContainer(deployment, testenvInstance, testenvInstance.GetName(), []string{mcPodName}, appFileList, initContDownloadLocationMCPod)

			// Verify Apps are copied to location
			testenvInstance.Log.Info("Verify Apps are copied to correct location on Pod for app", "version", appVersion)
			testenv.VerifyAppsCopied(deployment, testenvInstance, testenvInstance.GetName(), podNames, appListV1, true, true)

			// Verify Apps are installed
			testenvInstance.Log.Info("Verify Apps are installed on the pods by running Splunk CLI commands for app", "version", appVersion)
			testenv.VerifyAppInstalled(deployment, testenvInstance, testenvInstance.GetName(), podNames, appListV1, true, "enabled", false, false)

			// Delete apps on S3 for new Apps
			testenv.DeleteFilesOnS3(testS3Bucket, uploadedApps)
			uploadedApps = nil
			testenvInstance.Log.Info("Testing upgrade scenario")

			// New List of apps: 1 new app to install, 2 apps to update, 1 app unchanged, 1 app removed from list
			customAppList := []string{appListV1[0], appListV2[2], appListV2[3], appListV2[4]}
			appFileListV1 := testenv.GetAppFileList(appListV1, 1)
			appFileListV2 := testenv.GetAppFileList(appListV2, 2)

			customAppFileList := []string{appFileListV1[0], appFileListV2[2], appFileListV2[3], appFileListV2[4]}
			customAppFileListV1 := []string{appFileListV1[0]}
			customAppFileListV2 := []string{appFileListV2[2], appFileListV2[3], appFileListV2[4]}

			uploadedFiles, err = testenv.UploadFilesToS3(testS3Bucket, s3TestDir, customAppFileListV1, downloadDirV1)
			Expect(err).To(Succeed(), "Unable to upload apps to S3 test directory")
			uploadedApps = append(uploadedApps, uploadedFiles...)

			uploadedFiles, err = testenv.UploadFilesToS3(testS3Bucket, s3TestDir, customAppFileListV2, downloadDirV2)
			Expect(err).To(Succeed(), "Unable to upload apps to S3 test directory")
			uploadedApps = append(uploadedApps, uploadedFiles...)

			// Wait for the poll period for the apps to be downloaded
			time.Sleep(2 * time.Minute)

			// Wait for Standalone to be in READY status
			testenv.StandaloneReady(deployment, deployment.GetName(), standalone, testenvInstance)

			// Verify Apps are downloaded by init-container
			testenv.VerifyAppsDownloadedByInitContainer(deployment, testenvInstance, testenvInstance.GetName(), []string{podName}, customAppFileList, initContDownloadLocation)

			//Verify Apps are copied to location
			testenv.VerifyAppsCopied(deployment, testenvInstance, testenvInstance.GetName(), []string{podName}, customAppList, true, true)

			// Verify app with unchanged version is installed
			unchangedApp := []string{appListV1[0]}
			testenv.VerifyAppInstalled(deployment, testenvInstance, testenvInstance.GetName(), []string{podName}, unchangedApp, true, "enabled", false, false)

			// Verify apps with updated version are installed
			changedApps := []string{appListV2[2], appListV2[3], appListV2[4]}
			testenv.VerifyAppInstalled(deployment, testenvInstance, testenvInstance.GetName(), []string{podName}, changedApps, true, "enabled", true, false)
		})
	})

	// Removing test from Nightly and Smoke runs due to consistent failure.
	Context("appframework Standalone deployment (S1) with App Framework", func() {
		It("s1, integration, appframework: can deploy a Standalone and have ES app installed", func() {

			//Delete apps on S3 for new Apps
			testenvInstance.Log.Info("Delete Apps on S3 before upload ES")
			testenv.DeleteFilesOnS3(testS3Bucket, uploadedApps)
			uploadedApps = nil

			// ES is a huge file, we configure it here rather than in BeforeSuite/BeforeEach to save time for other tests
			// Upload ES app to S3
			esApp := []string{"SplunkEnterpriseSecuritySuite"}
			appFileList := testenv.GetAppFileList(esApp, 1)

			// Download ES App from S3
			err := testenv.DownloadFilesFromS3(testDataS3Bucket, s3AppDirV1, downloadDirV1, appFileList)
			Expect(err).To(Succeed(), "Unable to download ES app file")

			// Upload ES app to S3
			uploadedFiles, err := testenv.UploadFilesToS3(testS3Bucket, s3TestDir, appFileList, downloadDirV1)
			Expect(err).To(Succeed(), "Unable to upload ES app to S3 test directory")
			uploadedApps = append(uploadedApps, uploadedFiles...)

			// Create App framework Spec
			volumeName := "appframework-test-volume-" + testenv.RandomDNSName(3)
			volumeSpec := []enterpriseApi.VolumeSpec{testenv.GenerateIndexVolumeSpec(volumeName, testenv.GetS3Endpoint(), testenvInstance.GetIndexSecretName(), "aws", "s3")}

			appSourceDefaultSpec := enterpriseApi.AppSourceDefaultSpec{
				VolName: volumeName,
				Scope:   enterpriseApi.ScopeLocal,
			}
			appSourceName := "appframework-" + testenv.RandomDNSName(3)
			appSourceSpec := []enterpriseApi.AppSourceSpec{testenv.GenerateAppSourceSpec(appSourceName, s3TestDir, appSourceDefaultSpec)}
			appFrameworkSpec := enterpriseApi.AppFrameworkSpec{
				Defaults:             appSourceDefaultSpec,
				AppsRepoPollInterval: 60,
				VolList:              volumeSpec,
				AppSources:           appSourceSpec,
			}

			// Create Standalone spec with App Framework enabled and some extra config to have ES installed correctly
			spec := enterpriseApi.StandaloneSpec{
				CommonSplunkSpec: enterpriseApi.CommonSplunkSpec{
					Spec: splcommon.Spec{
						ImagePullPolicy: "Always",
					},
					Volumes: []corev1.Volume{},
				},
				AppFrameworkConfig: appFrameworkSpec,
			}

			standalone, err := deployment.DeployStandaloneWithGivenSpec(deployment.GetName(), spec)
			Expect(err).To(Succeed(), "Unable to deploy Standalone with App framework")

			// Ensure Standalone goes to Ready phase
			testenv.StandaloneReady(deployment, deployment.GetName(), standalone, testenvInstance)

			// Verify Apps are downloaded by init-container
			initContDownloadLocation := "/init-apps/" + appSourceName
			podName := fmt.Sprintf(testenv.StandalonePod, deployment.GetName(), 0)
			testenv.VerifyAppsDownloadedByInitContainer(deployment, testenvInstance, testenvInstance.GetName(), []string{podName}, appFileList, initContDownloadLocation)

			// Verify apps are installed locally
			standalonePod := []string{fmt.Sprintf(testenv.StandalonePod, deployment.GetName(), 0)}
			testenv.VerifyAppInstalled(deployment, testenvInstance, testenvInstance.GetName(), standalonePod, esApp, false, "enabled", false, false)
		})
	})

	Context("appframework Standalone deployment (S1) with App Framework", func() {
		It("smoke, s1, appframework: can deploy a standalone instance with App Framework enabled and install around 350MB of apps at once", func() {

			// Creating a bigger list of apps to be installed than the default one
			appList := append(appListV1, testenv.RestartNeededApps...)
			appFileList := testenv.GetAppFileList(appList, 1)

			// Download apps from S3
			err := testenv.DownloadFilesFromS3(testDataS3Bucket, s3AppDirV1, downloadDirV1, testenv.GetAppFileList(appList, 1))
			Expect(err).To(Succeed(), "Unable to download apps files")

			// Upload apps to S3
			uploadedFiles, err := testenv.UploadFilesToS3(testS3Bucket, s3TestDir, testenv.GetAppFileList(appList, 1), downloadDirV1)
			Expect(err).To(Succeed(), "Unable to upload apps to S3 test directory")
			uploadedApps = append(uploadedApps, uploadedFiles...)

			// Create App framework Spec
			volumeName := "appframework-test-volume-" + testenv.RandomDNSName(3)
			volumeSpec := []enterpriseApi.VolumeSpec{testenv.GenerateIndexVolumeSpec(volumeName, testenv.GetS3Endpoint(), testenvInstance.GetIndexSecretName(), "aws", "s3")}

			appSourceDefaultSpec := enterpriseApi.AppSourceDefaultSpec{
				VolName: volumeName,
				Scope:   enterpriseApi.ScopeLocal,
			}

			appSourceName := "appframework" + testenv.RandomDNSName(3)
			appSourceSpec := []enterpriseApi.AppSourceSpec{testenv.GenerateAppSourceSpec(appSourceName, s3TestDir, appSourceDefaultSpec)}

			appFrameworkSpec := enterpriseApi.AppFrameworkSpec{
				Defaults:             appSourceDefaultSpec,
				AppsRepoPollInterval: 60,
				VolList:              volumeSpec,
				AppSources:           appSourceSpec,
			}

			spec := enterpriseApi.StandaloneSpec{
				CommonSplunkSpec: enterpriseApi.CommonSplunkSpec{
					Spec: splcommon.Spec{
						ImagePullPolicy: "Always",
					},
					Volumes: []corev1.Volume{},
				},
				AppFrameworkConfig: appFrameworkSpec,
			}

			// Create Standalone Deployment with App Framework
			standalone, err := deployment.DeployStandalonewithGivenSpec(deployment.GetName(), spec)
			Expect(err).To(Succeed(), "Unable to deploy standalone instance with App framework")

			// Wait for Standalone to be in READY status
			testenv.StandaloneReady(deployment, deployment.GetName(), standalone, testenvInstance)

			// Verify apps are downloaded by init-container
			initContDownloadLocation := "/init-apps/" + appSourceName
			podName := fmt.Sprintf(testenv.StandalonePod, deployment.GetName(), 0)
			appFileList = testenv.GetAppFileList(appListV1, 1)
			testenv.VerifyAppsDownloadedByInitContainer(deployment, testenvInstance, testenvInstance.GetName(), []string{podName}, appFileList, initContDownloadLocation)

			// Verify apps are copied to location
			testenv.VerifyAppsCopied(deployment, testenvInstance, testenvInstance.GetName(), []string{podName}, appListV1, true, true)

			// Verify apps are installed
			testenv.VerifyAppInstalled(deployment, testenvInstance, testenvInstance.GetName(), []string{podName}, appListV1, true, "enabled", false, false)
		})
	})
})<|MERGE_RESOLUTION|>--- conflicted
+++ resolved
@@ -129,17 +129,8 @@
 			// Wait for Standalone to be in READY status
 			testenv.StandaloneReady(deployment, deployment.GetName(), standalone, testenvInstance)
 
-<<<<<<< HEAD
 			// Upload Apps to S3 for MC
 			s3TestDirMC := "s1appfw-mc-" + testenv.RandomDNSName(4)
-=======
-			// Wait for MC to be in READY status
-			testenv.MCPodReady(testenvInstance.GetName(), deployment)
-
-			// Verify Apps are downloaded by init-container
-			initContDownloadLocation := "/init-apps/" + appSourceName
-			podName := fmt.Sprintf(testenv.StandalonePod, deployment.GetName(), 0)
->>>>>>> 700ae8c5
 			appFileList := testenv.GetAppFileList(appListV1, 1)
 			uploadedFiles, err := testenv.UploadFilesToS3(testS3Bucket, s3TestDirMC, appFileList, downloadDirV1)
 			Expect(err).To(Succeed(), "Unable to upload apps to S3 test directory")
@@ -211,13 +202,9 @@
 			uploadedApps = nil
 			testenvInstance.Log.Info("Testing upgrade scenario")
 
-<<<<<<< HEAD
 			// ############ UPGRADE APPS #############################
 
-			//Upload new Versioned Apps to S3
-=======
 			// Upload new Versioned Apps to S3
->>>>>>> 700ae8c5
 			appFileList = testenv.GetAppFileList(appListV2, 2)
 			appVersion = "V2"
 			uploadedFiles, err = testenv.UploadFilesToS3(testS3Bucket, s3TestDir, appFileList, downloadDirV2)
@@ -294,13 +281,9 @@
 			uploadedApps = nil
 			testenvInstance.Log.Info("Testing downgrade scenario")
 
-<<<<<<< HEAD
 			// #################### DOWNGRADE APP VERSION ##############################
 
-			//Upload Old Versioned Apps to S3
-=======
-			// Upload new Versioned Apps to S3
->>>>>>> 700ae8c5
+			// Upload Old Versioned Apps to S3
 			appFileList = testenv.GetAppFileList(appListV1, 1)
 			appVersion = "V1"
 			uploadedFiles, err = testenv.UploadFilesToS3(testS3Bucket, s3TestDir, appFileList, downloadDirV1)
