// Copyright (c) 2018-2021 Splunk Inc. All rights reserved.
//
// Licensed under the Apache License, Version 2.0 (the "License");
// you may not use this file except in compliance with the License.
// You may obtain a copy of the License at
//
// 	http://www.apache.org/licenses/LICENSE-2.0
//
// Unless required by applicable law or agreed to in writing, software
// distributed under the License is distributed on an "AS IS" BASIS,
// WITHOUT WARRANTIES OR CONDITIONS OF ANY KIND, either express or implied.
// See the License for the specific language governing permissions and
// limitations under the License.
package smoke

import (
	"fmt"

	. "github.com/onsi/ginkgo"
	. "github.com/onsi/gomega"

	"github.com/splunk/splunk-operator/test/testenv"

	enterpriseApi "github.com/splunk/splunk-operator/pkg/apis/enterprise/v3"
	splcommon "github.com/splunk/splunk-operator/pkg/splunk/common"
	corev1 "k8s.io/api/core/v1"
)

var _ = Describe("Smoke test", func() {

	var deployment *testenv.Deployment

	BeforeEach(func() {
		var err error
		deployment, err = testenvInstance.NewDeployment(testenv.RandomDNSName(3))
		Expect(err).To(Succeed(), "Unable to create deployment")
	})

	AfterEach(func() {
		// When a test spec failed, skip the teardown so we can troubleshoot.
		if CurrentGinkgoTestDescription().Failed {
			testenvInstance.SkipTeardown = true
		}
		if deployment != nil {
			deployment.Teardown()
		}
	})

	Context("Standalone deployment (S1)", func() {
		It("smoke, basic: can deploy a standalone instance", func() {

			standalone, err := deployment.DeployStandalone(deployment.GetName())
			Expect(err).To(Succeed(), "Unable to deploy standalone instance ")

			// Verify standalone goes to ready state
			testenv.StandaloneReady(deployment, deployment.GetName(), standalone, testenvInstance)

			// Verify MC Pod is Ready
			// testenv.MCPodReady(testenvInstance.GetName(), deployment)
		})
	})

	Context("Clustered deployment (C3 - clustered indexer, search head cluster)", func() {
		It("smoke, basic: can deploy indexers and search head cluster", func() {

			err := deployment.DeploySingleSiteCluster(deployment.GetName(), 3, true /*shc*/)
			Expect(err).To(Succeed(), "Unable to deploy cluster")

			// Ensure that the cluster-manager goes to Ready phase
<<<<<<< HEAD
			testenv.ClusterMasterReady(deployment, testenvInstance)
=======
			testenv.ClusterManagerReady(deployment, testenvInstance)
>>>>>>> 3db0c88d

			// Ensure indexers go to Ready phase
			testenv.SingleSiteIndexersReady(deployment, testenvInstance)

			// Ensure search head cluster go to Ready phase
			testenv.SearchHeadClusterReady(deployment, testenvInstance)

			// Verify MC Pod is Ready
			// testenv.MCPodReady(testenvInstance.GetName(), deployment)

			// Verify RF SF is met
			testenv.VerifyRFSFMet(deployment, testenvInstance)
		})
	})

	Context("Multisite cluster deployment (M13 - Multisite indexer cluster, Search head cluster)", func() {
		It("smoke, basic: can deploy indexers and search head cluster", func() {

			siteCount := 3
			err := deployment.DeployMultisiteClusterWithSearchHead(deployment.GetName(), 1, siteCount)
			Expect(err).To(Succeed(), "Unable to deploy cluster")

			// Ensure that the cluster-manager goes to Ready phase
<<<<<<< HEAD
			testenv.ClusterMasterReady(deployment, testenvInstance)
=======
			testenv.ClusterManagerReady(deployment, testenvInstance)
>>>>>>> 3db0c88d

			// Ensure the indexers of all sites go to Ready phase
			testenv.IndexersReady(deployment, testenvInstance, siteCount)

			// Ensure cluster configured as multisite
			testenv.IndexerClusterMultisiteStatus(deployment, testenvInstance, siteCount)

			// Ensure search head cluster go to Ready phase
			testenv.SearchHeadClusterReady(deployment, testenvInstance)

			// Verify MC Pod is Ready
			// testenv.MCPodReady(testenvInstance.GetName(), deployment)

			// Verify RF SF is met
			testenv.VerifyRFSFMet(deployment, testenvInstance)
		})
	})

	Context("Multisite cluster deployment (M1 - multisite indexer cluster)", func() {
		It("smoke, basic: can deploy multisite indexers cluster", func() {

			siteCount := 3
			err := deployment.DeployMultisiteCluster(deployment.GetName(), 1, siteCount)
			Expect(err).To(Succeed(), "Unable to deploy cluster")

			// Ensure that the cluster-manager goes to Ready phase
<<<<<<< HEAD
			testenv.ClusterMasterReady(deployment, testenvInstance)
=======
			testenv.ClusterManagerReady(deployment, testenvInstance)
>>>>>>> 3db0c88d

			// Ensure the indexers of all sites go to Ready phase
			testenv.IndexersReady(deployment, testenvInstance, siteCount)

			// Ensure cluster configured as multisite
			testenv.IndexerClusterMultisiteStatus(deployment, testenvInstance, siteCount)

			// Verify MC Pod is Ready
			// testenv.MCPodReady(testenvInstance.GetName(), deployment)

			// Verify RF SF is met
			testenv.VerifyRFSFMet(deployment, testenvInstance)
		})
	})

	Context("Standalone deployment (S1) with Service Account", func() {
		It("smoke, basic: can deploy a standalone instance attached to a service account", func() {
			// Create Service Account
			serviceAccountName := "smoke-service-account"
			testenvInstance.CreateServiceAccount(serviceAccountName)

			standaloneSpec := enterpriseApi.StandaloneSpec{
				CommonSplunkSpec: enterpriseApi.CommonSplunkSpec{
					Spec: splcommon.Spec{
						ImagePullPolicy: "IfNotPresent",
					},
					Volumes:        []corev1.Volume{},
					ServiceAccount: serviceAccountName,
				},
			}

			// Create standalone Deployment with License Manager
<<<<<<< HEAD
			standalone, err := deployment.DeployStandalonewithGivenSpec(deployment.GetName(), standaloneSpec)
=======
			standalone, err := deployment.DeployStandaloneWithGivenSpec(deployment.GetName(), standaloneSpec)
>>>>>>> 3db0c88d
			Expect(err).To(Succeed(), "Unable to deploy standalone instance with LM")

			// Wait for Standalone to be in READY status
			testenv.StandaloneReady(deployment, deployment.GetName(), standalone, testenvInstance)

			// Verify MC Pod is Ready
			// testenv.MCPodReady(testenvInstance.GetName(), deployment)

			// Verify serviceAccount is configured on Pod
			standalonePodName := fmt.Sprintf(testenv.StandalonePod, deployment.GetName(), 0)
			testenv.VerifyServiceAccountConfiguredOnPod(deployment, testenvInstance.GetName(), standalonePodName, serviceAccountName)
		})
	})
})<|MERGE_RESOLUTION|>--- conflicted
+++ resolved
@@ -67,11 +67,7 @@
 			Expect(err).To(Succeed(), "Unable to deploy cluster")
 
 			// Ensure that the cluster-manager goes to Ready phase
-<<<<<<< HEAD
-			testenv.ClusterMasterReady(deployment, testenvInstance)
-=======
 			testenv.ClusterManagerReady(deployment, testenvInstance)
->>>>>>> 3db0c88d
 
 			// Ensure indexers go to Ready phase
 			testenv.SingleSiteIndexersReady(deployment, testenvInstance)
@@ -95,11 +91,7 @@
 			Expect(err).To(Succeed(), "Unable to deploy cluster")
 
 			// Ensure that the cluster-manager goes to Ready phase
-<<<<<<< HEAD
-			testenv.ClusterMasterReady(deployment, testenvInstance)
-=======
 			testenv.ClusterManagerReady(deployment, testenvInstance)
->>>>>>> 3db0c88d
 
 			// Ensure the indexers of all sites go to Ready phase
 			testenv.IndexersReady(deployment, testenvInstance, siteCount)
@@ -126,11 +118,7 @@
 			Expect(err).To(Succeed(), "Unable to deploy cluster")
 
 			// Ensure that the cluster-manager goes to Ready phase
-<<<<<<< HEAD
-			testenv.ClusterMasterReady(deployment, testenvInstance)
-=======
 			testenv.ClusterManagerReady(deployment, testenvInstance)
->>>>>>> 3db0c88d
 
 			// Ensure the indexers of all sites go to Ready phase
 			testenv.IndexersReady(deployment, testenvInstance, siteCount)
@@ -163,11 +151,7 @@
 			}
 
 			// Create standalone Deployment with License Manager
-<<<<<<< HEAD
-			standalone, err := deployment.DeployStandalonewithGivenSpec(deployment.GetName(), standaloneSpec)
-=======
 			standalone, err := deployment.DeployStandaloneWithGivenSpec(deployment.GetName(), standaloneSpec)
->>>>>>> 3db0c88d
 			Expect(err).To(Succeed(), "Unable to deploy standalone instance with LM")
 
 			// Wait for Standalone to be in READY status
