--- conflicted
+++ resolved
@@ -100,9 +100,6 @@
 	return deployed.(*enterpriseApi.Standalone), err
 }
 
-<<<<<<< HEAD
-// GetInstance retrieves the standalone, indexer, searchhead, licensemanager instance
-=======
 // DeployMonitoringConsole deploys MC instance on specified testenv,
 // licenseMasterRef is optional, pass empty string if MC should not be attached to a LM
 func (d *Deployment) DeployMonitoringConsole(name string, licenseMasterRef string) (*enterpriseApi.MonitoringConsole, error) {
@@ -125,7 +122,6 @@
 }
 
 // GetInstance retrieves the standalone, indexer, searchhead, licensemaster instance
->>>>>>> 92fef221
 func (d *Deployment) GetInstance(name string, instance runtime.Object) error {
 	key := client.ObjectKey{Name: name, Namespace: d.testenv.namespace}
 
@@ -671,7 +667,7 @@
 	return nil
 }
 
-// DeployMultisiteClusterWithSearchHeadAndAppFramework deploys cluster-master, indexers in multiple sites (SHC LM Optional) with app framework spec
+// DeployMultisiteClusterWithSearchHeadAndAppFramework deploys cluster-manager, indexers in multiple sites (SHC LM Optional) with app framework spec
 func (d *Deployment) DeployMultisiteClusterWithSearchHeadAndAppFramework(name string, indexerReplicas int, siteCount int, appFrameworkSpec enterpriseApi.AppFrameworkSpec, shc bool, delaySeconds int, mcName string, licenseMaster string) error {
 
 	// If license file specified, deploy License Manager
@@ -781,7 +777,7 @@
 	// If license file specified, deploy License Manager
 	if d.testenv.licenseFilePath != "" {
 		// Deploy the license manager
-		_, err := d.DeployLicenseMaster(name)
+		_, err := d.DeployLicenseManager(name)
 		if err != nil {
 			return err
 		}
@@ -843,7 +839,7 @@
 	return nil
 }
 
-// DeployMultisiteClusterWithMonitoringConsole deploys cluster-master, indexers in multiple sites (SHC LM Optional) with monitoring console
+// DeployMultisiteClusterWithMonitoringConsole deploys cluster-manager, indexers in multiple sites (SHC LM Optional) with monitoring console
 func (d *Deployment) DeployMultisiteClusterWithMonitoringConsole(name string, indexerReplicas int, siteCount int, monitoringConsoleName string, shc bool) error {
 
 	licenseMaster := ""
@@ -851,7 +847,7 @@
 	// If license file specified, deploy License Manager
 	if d.testenv.licenseFilePath != "" {
 		// Deploy the license manager
-		_, err := d.DeployLicenseMaster(name)
+		_, err := d.DeployLicenseManager(name)
 		if err != nil {
 			return err
 		}
