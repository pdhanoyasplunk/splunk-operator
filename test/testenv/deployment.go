--- conflicted
+++ resolved
@@ -589,7 +589,6 @@
 
 	licenseMaster := ""
 
-<<<<<<< HEAD
 	var mcName string
 	if mc {
 		mcName = d.GetName()
@@ -598,9 +597,6 @@
 	}
 
 	// If license file specified, deploy License Master
-=======
-	// If license file specified, deploy License Manager
->>>>>>> f4dbdcef
 	if d.testenv.licenseFilePath != "" {
 		// Deploy the license manager
 		_, err := d.DeployLicenseMaster(name)
@@ -677,7 +673,6 @@
 	licenseMaster := ""
 
 	// If license file specified, deploy License Manager
-<<<<<<< HEAD
 	if d.testenv.licenseFilePath != "" {
 		// Deploy the license manager
 		_, err := d.DeployLicenseMaster(name)
@@ -846,8 +841,6 @@
 	licenseMaster := ""
 
 	// If license file specified, deploy License Master
-=======
->>>>>>> f4dbdcef
 	if d.testenv.licenseFilePath != "" {
 		// Deploy the license manager
 		_, err := d.DeployLicenseMaster(name)
