// Copyright (c) 2018-2021 Splunk Inc. All rights reserved.
//
// Licensed under the Apache License, Version 2.0 (the "License");
// you may not use this file except in compliance with the License.
// You may obtain a copy of the License at
//
// 	http://www.apache.org/licenses/LICENSE-2.0
//
// Unless required by applicable law or agreed to in writing, software
// distributed under the License is distributed on an "AS IS" BASIS,
// WITHOUT WARRANTIES OR CONDITIONS OF ANY KIND, either express or implied.
// See the License for the specific language governing permissions and
// limitations under the License.
package secret

import (
	"fmt"

	. "github.com/onsi/ginkgo"
	. "github.com/onsi/gomega"

	splcommon "github.com/splunk/splunk-operator/pkg/splunk/common"
	"github.com/splunk/splunk-operator/test/testenv"
)

var _ = Describe("Secret Test for SVA S1", func() {

	var deployment *testenv.Deployment

	BeforeEach(func() {
		var err error
		deployment, err = testenvInstance.NewDeployment(testenv.RandomDNSName(3))
		Expect(err).To(Succeed(), "Unable to create deployment")
	})

	AfterEach(func() {
		// When a test spec failed, skip the teardown so we can troubleshoot.
		if CurrentGinkgoTestDescription().Failed {
			testenvInstance.SkipTeardown = true
		}
		if deployment != nil {
			deployment.Teardown()
		}
	})

	Context("Standalone deployment (S1) with LM", func() {
		It("secret, integration: Secret update on a standalone instance", func() {

			/* Test Scenario
			1. Update Secrets Data
			2. Verify New versioned secret are created with correct value.
			3. Verify new secrets are mounted on pods.
			4. Verify New Secrets are present in server.conf (Pass4SymmKey)
			5. Verify New Secrets via api access (password)*/

			// Download License File
			licenseFilePath, err := testenv.DownloadLicenseFromS3Bucket()
			Expect(err).To(Succeed(), "Unable to download license file")

			// Create License Config Map
			testenvInstance.CreateLicenseConfigMap(licenseFilePath)

			// Create standalone Deployment with License Manager
			standalone, err := deployment.DeployStandaloneWithLM(deployment.GetName())
			Expect(err).To(Succeed(), "Unable to deploy standalone instance with LM")

			// Wait for License Manager to be in READY status
<<<<<<< HEAD
			testenv.LicenseMasterReady(deployment, testenvInstance)
=======
			testenv.LicenseManagerReady(deployment, testenvInstance)
>>>>>>> 3db0c88d

			// Wait for Standalone to be in READY status
			testenv.StandaloneReady(deployment, deployment.GetName(), standalone, testenvInstance)

			// Verify MC Pod is Ready
			// testenv.MCPodReady(testenvInstance.GetName(), deployment)

			// Get Current Secrets Struct
			namespaceScopedSecretName := fmt.Sprintf(testenv.NamespaceScopedSecretObjectName, testenvInstance.GetName())
			secretStruct, err := testenv.GetSecretStruct(deployment, testenvInstance.GetName(), namespaceScopedSecretName)
			Expect(err).To(Succeed(), "Unable to get secret struct")

			// Update Secret Value on Secret Object
			testenvInstance.Log.Info("Data in secret object", "data", secretStruct.Data)
			modifiedHecToken := testenv.GetRandomeHECToken()
			modifedValue := testenv.RandomDNSName(10)
			updatedSecretData := testenv.GetSecretDataMap(modifiedHecToken, modifedValue, modifedValue, modifedValue, modifedValue)

			err = testenv.ModifySecretObject(deployment, testenvInstance.GetName(), namespaceScopedSecretName, updatedSecretData)
			Expect(err).To(Succeed(), "Unable to update secret Object")

			// Ensure standalone is updating
			testenv.VerifyStandalonePhase(deployment, testenvInstance, deployment.GetName(), splcommon.PhaseUpdating)

			// Wait for License Manager to be in READY status
<<<<<<< HEAD
			testenv.LicenseMasterReady(deployment, testenvInstance)
=======
			testenv.LicenseManagerReady(deployment, testenvInstance)
>>>>>>> 3db0c88d

			// Wait for Standalone to be in READY status
			testenv.StandaloneReady(deployment, deployment.GetName(), standalone, testenvInstance)

			// Verify MC Pod is Ready
			// testenv.MCPodReady(testenvInstance.GetName(), deployment)

			// Once Pods are READY check each versioned secret for updated secret keys
			secretObjectNames := testenv.GetVersionedSecretNames(testenvInstance.GetName(), 2)

			// Verify Secrets on versioned secret objects
			testenv.VerifySecretsOnSecretObjects(deployment, testenvInstance, secretObjectNames, updatedSecretData, true)

			// Once Pods are READY check each pod for updated secret keys
			verificationPods := testenv.DumpGetPods(testenvInstance.GetName())

			// Verify secrets on pods
			testenv.VerifySecretsOnPods(deployment, testenvInstance, verificationPods, updatedSecretData, true)

			// Verify Secrets on ServerConf on Pod
			testenv.VerifySplunkServerConfSecrets(deployment, testenvInstance, verificationPods, updatedSecretData, true)

			// Verify Hec token on InputConf on Pod
			testenv.VerifySplunkInputConfSecrets(deployment, testenvInstance, verificationPods, updatedSecretData, true)

			// Verify Secrets via api access on Pod
			testenv.VerifySplunkSecretViaAPI(deployment, testenvInstance, verificationPods, updatedSecretData, true)

		})
	})

	Context("Standalone deployment (S1) with LM", func() {
		It("secret: Secret Object is recreated on delete and new secrets are applied to Splunk Pods", func() {

			/* Test Scenario
			1. Delete Secret Object
			2. Verify New versioned secret are created with new values.
			3. Verify New secrets are mounted on pods.
			4. Verify New Secrets are present in server.conf (Pass4SymmKey)
			5. Verify New Secrets via api access (password)*/

			// Download License File
			licenseFilePath, err := testenv.DownloadLicenseFromS3Bucket()
			Expect(err).To(Succeed(), "Unable to download license file")

			// Create License Config Map
			testenvInstance.CreateLicenseConfigMap(licenseFilePath)

			// Create standalone Deployment with License Manager
			standalone, err := deployment.DeployStandaloneWithLM(deployment.GetName())
			Expect(err).To(Succeed(), "Unable to deploy standalone instance with LM")

			// Wait for License Manager to be in READY status
<<<<<<< HEAD
			testenv.LicenseMasterReady(deployment, testenvInstance)
=======
			testenv.LicenseManagerReady(deployment, testenvInstance)
>>>>>>> 3db0c88d

			// Wait for Standalone to be in READY status
			testenv.StandaloneReady(deployment, deployment.GetName(), standalone, testenvInstance)

			// Verify MC Pod is Ready
			// testenv.MCPodReady(testenvInstance.GetName(), deployment)

			// Get Current Secrets Struct
			namespaceScopedSecretName := fmt.Sprintf(testenv.NamespaceScopedSecretObjectName, testenvInstance.GetName())
			secretStruct, err := testenv.GetSecretStruct(deployment, testenvInstance.GetName(), namespaceScopedSecretName)
			testenvInstance.Log.Info("Data in secret object", "data", secretStruct.Data)
			Expect(err).To(Succeed(), "Unable to get secret struct")

			// Delete secret Object
			err = testenv.DeleteSecretObject(deployment, testenvInstance.GetName(), namespaceScopedSecretName)
			Expect(err).To(Succeed(), "Unable to delete secret Object")

			// Ensure standalone is updating
			testenv.VerifyStandalonePhase(deployment, testenvInstance, deployment.GetName(), splcommon.PhaseUpdating)

			// Wait for License Manager to be in READY status
<<<<<<< HEAD
			testenv.LicenseMasterReady(deployment, testenvInstance)
=======
			testenv.LicenseManagerReady(deployment, testenvInstance)
>>>>>>> 3db0c88d

			// Wait for Standalone to be in READY status
			testenv.StandaloneReady(deployment, deployment.GetName(), standalone, testenvInstance)

			// Verify MC Pod is Ready
			// testenv.MCPodReady(testenvInstance.GetName(), deployment)

			// Once Pods are READY check each versioned secret for updated secret keys
			secretObjectNames := testenv.GetVersionedSecretNames(testenvInstance.GetName(), 2)

			// Verify Secrets on versioned secret objects
			testenv.VerifySecretsOnSecretObjects(deployment, testenvInstance, secretObjectNames, secretStruct.Data, false)

			// Once Pods are READY check each pod for updated secret keys
			verificationPods := testenv.DumpGetPods(testenvInstance.GetName())

			// Verify secrets on pods
			testenv.VerifySecretsOnPods(deployment, testenvInstance, verificationPods, secretStruct.Data, false)

			// Verify Secrets on ServerConf on Pod
			testenv.VerifySplunkServerConfSecrets(deployment, testenvInstance, verificationPods, secretStruct.Data, false)

			// Verify Hec token on InputConf on Pod
			testenv.VerifySplunkInputConfSecrets(deployment, testenvInstance, verificationPods, secretStruct.Data, false)

			// Verify Secrets via api access on Pod
			testenv.VerifySplunkSecretViaAPI(deployment, testenvInstance, verificationPods, secretStruct.Data, false)
		})
	})

	Context("Standalone deployment (S1)", func() {
		It("secret, smoke: Secret Object data is repopulated in secret object on passing empty Data map and new secrets are applied to Splunk Pods", func() {

			/* Test Scenario
			1. Delete Secret Passing Empty Data Map to secret Object
			2. Verify New versioned secret are created with new values.
			3. Verify New secrets are mounted on pods.
			4. Verify New Secrets are present in server.conf (Pass4SymmKey)
			5. Verify New Secrets via api access (password)*/

			// Create standalone Deployment with License Manager
			standalone, err := deployment.DeployStandalone(deployment.GetName())
			Expect(err).To(Succeed(), "Unable to deploy standalone instance with LM")

			// Wait for Standalone to be in READY status
			testenv.StandaloneReady(deployment, deployment.GetName(), standalone, testenvInstance)

			// Verify MC Pod is Ready
			// testenv.MCPodReady(testenvInstance.GetName(), deployment)

			// Get Current Secrets Struct
			namespaceScopedSecretName := fmt.Sprintf(testenv.NamespaceScopedSecretObjectName, testenvInstance.GetName())
			secretStruct, err := testenv.GetSecretStruct(deployment, testenvInstance.GetName(), namespaceScopedSecretName)
			testenvInstance.Log.Info("Data in secret object", "data", secretStruct.Data)
			Expect(err).To(Succeed(), "Unable to get secret struct")

			// Delete secret by passing empty Data Map
			err = testenv.ModifySecretObject(deployment, testenvInstance.GetName(), namespaceScopedSecretName, map[string][]byte{})
			Expect(err).To(Succeed(), "Unable to delete secret Object")

			// Ensure standalone is updating
			testenv.VerifyStandalonePhase(deployment, testenvInstance, deployment.GetName(), splcommon.PhaseUpdating)

			// Wait for Standalone to be in READY status
			testenv.StandaloneReady(deployment, deployment.GetName(), standalone, testenvInstance)

			// Verify MC Pod is Ready
			// testenv.MCPodReady(testenvInstance.GetName(), deployment)

			// Once Pods are READY check each versioned secret for updated secret keys
			secretObjectNames := testenv.GetVersionedSecretNames(testenvInstance.GetName(), 2)

			// Verify Secrets on versioned secret objects
			testenv.VerifySecretsOnSecretObjects(deployment, testenvInstance, secretObjectNames, secretStruct.Data, false)

			// Once Pods are READY check each pod for updated secret keys
			verificationPods := testenv.DumpGetPods(testenvInstance.GetName())

			// Verify secrets on pods
			testenv.VerifySecretsOnPods(deployment, testenvInstance, verificationPods, secretStruct.Data, false)

			// Verify Secrets on ServerConf on Pod
			testenv.VerifySplunkServerConfSecrets(deployment, testenvInstance, verificationPods, secretStruct.Data, false)

			// Verify Hec token on InputConf on Pod
			testenv.VerifySplunkInputConfSecrets(deployment, testenvInstance, verificationPods, secretStruct.Data, false)

			// Verify Secrets via api access on Pod
			testenv.VerifySplunkSecretViaAPI(deployment, testenvInstance, verificationPods, secretStruct.Data, false)
		})
	})
})<|MERGE_RESOLUTION|>--- conflicted
+++ resolved
@@ -65,11 +65,7 @@
 			Expect(err).To(Succeed(), "Unable to deploy standalone instance with LM")
 
 			// Wait for License Manager to be in READY status
-<<<<<<< HEAD
-			testenv.LicenseMasterReady(deployment, testenvInstance)
-=======
-			testenv.LicenseManagerReady(deployment, testenvInstance)
->>>>>>> 3db0c88d
+			testenv.LicenseManagerReady(deployment, testenvInstance)
 
 			// Wait for Standalone to be in READY status
 			testenv.StandaloneReady(deployment, deployment.GetName(), standalone, testenvInstance)
@@ -95,11 +91,7 @@
 			testenv.VerifyStandalonePhase(deployment, testenvInstance, deployment.GetName(), splcommon.PhaseUpdating)
 
 			// Wait for License Manager to be in READY status
-<<<<<<< HEAD
-			testenv.LicenseMasterReady(deployment, testenvInstance)
-=======
-			testenv.LicenseManagerReady(deployment, testenvInstance)
->>>>>>> 3db0c88d
+			testenv.LicenseManagerReady(deployment, testenvInstance)
 
 			// Wait for Standalone to be in READY status
 			testenv.StandaloneReady(deployment, deployment.GetName(), standalone, testenvInstance)
@@ -153,11 +145,7 @@
 			Expect(err).To(Succeed(), "Unable to deploy standalone instance with LM")
 
 			// Wait for License Manager to be in READY status
-<<<<<<< HEAD
-			testenv.LicenseMasterReady(deployment, testenvInstance)
-=======
-			testenv.LicenseManagerReady(deployment, testenvInstance)
->>>>>>> 3db0c88d
+			testenv.LicenseManagerReady(deployment, testenvInstance)
 
 			// Wait for Standalone to be in READY status
 			testenv.StandaloneReady(deployment, deployment.GetName(), standalone, testenvInstance)
@@ -179,11 +167,7 @@
 			testenv.VerifyStandalonePhase(deployment, testenvInstance, deployment.GetName(), splcommon.PhaseUpdating)
 
 			// Wait for License Manager to be in READY status
-<<<<<<< HEAD
-			testenv.LicenseMasterReady(deployment, testenvInstance)
-=======
-			testenv.LicenseManagerReady(deployment, testenvInstance)
->>>>>>> 3db0c88d
+			testenv.LicenseManagerReady(deployment, testenvInstance)
 
 			// Wait for Standalone to be in READY status
 			testenv.StandaloneReady(deployment, deployment.GetName(), standalone, testenvInstance)
