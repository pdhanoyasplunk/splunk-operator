--- conflicted
+++ resolved
@@ -118,11 +118,7 @@
 			Expect(err).To(Succeed(), "Unable to deploy search head cluster")
 
 			// Ensure that the cluster-manager goes to Ready phase
-<<<<<<< HEAD
-			testenv.ClusterMasterReady(deployment, testenvInstance)
-=======
 			testenv.ClusterManagerReady(deployment, testenvInstance)
->>>>>>> 3db0c88d
 
 			// Ensure indexers go to Ready phase
 			testenv.SingleSiteIndexersReady(deployment, testenvInstance)
@@ -275,11 +271,7 @@
 			Expect(err).To(Succeed(), "Unable to deploy search head cluster")
 
 			// Ensure that the cluster-manager goes to Ready phase
-<<<<<<< HEAD
-			testenv.ClusterMasterReady(deployment, testenvInstance)
-=======
 			testenv.ClusterManagerReady(deployment, testenvInstance)
->>>>>>> 3db0c88d
 
 			// Ensure indexers go to Ready phase
 			testenv.IndexersReady(deployment, testenvInstance, siteCount)
