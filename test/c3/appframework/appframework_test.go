--- conflicted
+++ resolved
@@ -22,11 +22,8 @@
 
 	enterprisev1 "github.com/splunk/splunk-operator/pkg/apis/enterprise/v1"
 	splcommon "github.com/splunk/splunk-operator/pkg/splunk/common"
-<<<<<<< HEAD
 	testenv "github.com/splunk/splunk-operator/test/testenv"
 	corev1 "k8s.io/api/core/v1"
-=======
->>>>>>> ad3f6ecf
 )
 
 var _ = Describe("c3appfw test", func() {
@@ -317,15 +314,16 @@
 
 			// ES is a huge file, we configure it here rather than in BeforeSuite/BeforeEach to save time for other tests
 			// Upload ES app to S3
-			appList := []string{"SplunkEnterpriseSecuritySuite"}
-			appFileList := testenv.GetAppFileList(appList, 1)
+			esApp := []string{"SplunkEnterpriseSecuritySuite"}
+			appListV1 = append(appListV1, esApp...)
+			appFileList := testenv.GetAppFileList(appListV1, 1)
 
 			// Download ES App from S3
-			err := testenv.DownloadFilesFromS3(testDataS3Bucket, s3AppDirV1, downloadDirV1, appFileList)
+			err := testenv.DownloadFilesFromS3(testDataS3Bucket, s3AppDirV1, downloadDirV1, testenv.GetAppFileList(esApp, 1))
 			Expect(err).To(Succeed(), "Unable to download ES app file")
 
 			// Upload ES app to S3
-			uploadedFiles, err := testenv.UploadFilesToS3(testS3Bucket, s3TestDir, appFileList, downloadDirV1)
+			uploadedFiles, err := testenv.UploadFilesToS3(testS3Bucket, s3TestDir, testenv.GetAppFileList(esApp, 1), downloadDirV1)
 			Expect(err).To(Succeed(), "Unable to upload ES app to S3 test directory")
 			uploadedApps = append(uploadedApps, uploadedFiles...)
 
@@ -391,22 +389,20 @@
 			testenv.VerifyRFSFMet(deployment, testenvInstance)
 
 			// Verify Apps are downloaded by init-container
-			esApp := "splunk-enterprise-security_640.spl"
-			downloadedapps := append(testenv.GetAppFileList(appListV1, 1), esApp)
 			initContDownloadLocation := "/init-apps/" + appSourceName
 			deployerPod := []string{fmt.Sprintf(testenv.DeployerPod, deployment.GetName())}
-			testenv.VerifyAppsDownloadedByInitContainer(deployment, testenvInstance, testenvInstance.GetName(), deployerPod, downloadedapps, initContDownloadLocation)
+			testenv.VerifyAppsDownloadedByInitContainer(deployment, testenvInstance, testenvInstance.GetName(), deployerPod, appFileList, initContDownloadLocation)
 
 			// Verify ES app is installed locally on SHC Deployer
-			testenv.VerifyAppInstalled(deployment, testenvInstance, testenvInstance.GetName(), deployerPod, appFileList, false, "disabled", false, false)
-
-			// Verify ES app is installed on SHs
+			testenv.VerifyAppInstalled(deployment, testenvInstance, testenvInstance.GetName(), deployerPod, esApp, false, "disabled", false, false)
+
+			// Verify apps are installed on SHs
 			podNames := []string{}
 			for i := 0; i < int(shSpec.Replicas); i++ {
 				sh := fmt.Sprintf(testenv.SearchHeadPod, deployment.GetName(), i)
 				podNames = append(podNames, string(sh))
 			}
-			testenv.VerifyAppInstalled(deployment, testenvInstance, testenvInstance.GetName(), podNames, appFileList, false, "enabled", false, true)
+			testenv.VerifyAppInstalled(deployment, testenvInstance, testenvInstance.GetName(), podNames, appListV1, false, "enabled", false, true)
 		})
 	})
 })