# Getting Started with the Splunk Operator for Kubernetes

Splunk Operator for Kubernetes enables you to quickly and easily deploy Splunk Enterprise on your choice of private or public cloud provider. The Operator simplifies scaling and management of Splunk Enterprise by automating administrative workflows using Kubernetes best practices. 

The Splunk Operator runs as a container, and uses the Kubernetes [operator pattern](https://kubernetes.io/docs/concepts/extend-kubernetes/operator/) and [custom resources](https://kubernetes.io/docs/concepts/extend-kubernetes/api-extension/custom-resources/) objects to create and manage a scalable and sustainable Splunk Enterprise environment.

This guide is intended to help new users get up and running with the
Splunk Operator for Kubernetes. It is divided into the following sections:

* [Known Issues for the Splunk Operator](#known-issues-for-the-splunk-operator)
* [Prerequisites for the Splunk Operator](#prerequisites-for-the-splunk-operator)
* [Installing the Splunk Operator](#installing-the-splunk-operator)
* [Creating Splunk Enterprise Deployments](#creating-splunk-enterprise-deployments)
* [Securing Splunk Deployments in Kubernetes](Security.md)
* [Contacting Support](#contacting-support)

## Support Resources

SPLUNK SUPPORTED: The Splunk Operator for Kubernetes is a supported method for deploying distributed Splunk Enterprise environments using containers.

COMMUNITY DEVELOPED: Splunk Operator for Kubernetes is an open source product developed by Splunkers with contributions from the community of partners and customers. This unique product will be enhanced, maintained and supported by the community, led by Splunkers with deep subject matter expertise. The primary reason why Splunk is taking this approach is to push product development closer to those that use and depend upon it. This direct connection will help us all be more successful and move at a rapid pace.

If you're interested in contributing to the SOK open source project, review the [Contributing to the Project](CONTRIBUTING.md) page.

**Community Support & Discussions on
[Slack](https://splunk-usergroups.slack.com)** channel #kubernetes

**File Issues or Enhancements in
[GitHub](https://github.com/splunk/splunk-operator/issues)** splunk/splunk-operator


## Known Issues for the Splunk Operator

Review the [Change Log](ChangeLog.md) page for a history of changes in each release.

## Prerequisites for the Splunk Operator

### Supported Kubernetes Versions

- Kubernetes, version 1.16.2+ and later.

The Splunk Operator should work with any [CNCF certified distribution]((https://www.cncf.io/certification/software-conformance/)) of Kubernetes. We do not have platform recommendations, but this is a table of platforms that our developers, customers, and partners have used successfully with the Splunk Operator.

|  |   |
| ---- | --- |
| Splunk Development & Testing Platforms | Amazon Elastic Kubernetes Service (EKS), Google Kubernetes Engine (GKE) |
|Customer Reported Platforms | Microsoft Azure Kubernetes Service (AKS), Red Hat OpenShift |
 Partner Tested Platforms | HPE Ezmeral|
| Other Platforms |[CNCF certified distribution](https://www.cncf.io/certification/software-conformance/) |
|  |   |





### Splunk Enterprise Compatibility
Each Splunk Operator release has specific Splunk Enterprise compatibility requirements. Before installing or upgrading the Splunk Operator, review the [Change Log](ChangeLog.md) to verify version compatibility with Splunk Enterprise releases.

### Splunk Apps Installation

Apps and add-ons can be installed using the Splunk Operator by following the instructions given at [Installing Splunk Apps](Examples#installing-splunk-apps).  Premium apps such as Enterprise Security and IT Service Intelligence are currently not supported.


### Docker requirements
The Splunk Operator requires these docker images to be present or available to your Kubernetes cluster:

* `splunk/splunk-operator`: The Splunk Operator image built by this repository or the [official release](https://hub.docker.com/r/splunk/splunk-operator) (1.0.0 RC or later)
* `splunk/splunk:<version>`: The [Splunk Enterprise image](https://github.com/splunk/docker-splunk) (8.1.3 or later)

All of the Splunk Enterprise images are publicly available on [Docker Hub](https://hub.docker.com/). If your cluster does not have access to pull from Docker Hub, see the [Required Images Documentation](Images.md) page.

Review the [Change Log](ChangeLog.md) page for a history of changes and Splunk Enterprise compatibility for each release.

### Hardware Resources Requirements
The resource guidelines for running production Splunk Enterprise instances in pods through the Splunk Operator are the same as running Splunk Enterprise natively on a supported operating system and file system. Refer to the Splunk Enterprise [Reference Hardware documentation](https://docs.splunk.com/Documentation/Splunk/latest/Capacity/Referencehardware) for additional details.  We would also recommend following the same guidance on [Splunk Enterprise for disabling Transparent Huge Pages (THP)](https://docs.splunk.com/Documentation/Splunk/latest/ReleaseNotes/SplunkandTHP) for the nodes in your Kubernetes cluster.  Please be aware that this may impact performance of other non-Splunk workloads.

#### Minimum Reference Hardware
Based on Splunk Enterprise [Reference Hardware documentation](https://docs.splunk.com/Documentation/Splunk/latest/Capacity/Referencehardware), a summary of the minimum reference hardware requirements is given below.
| Standalone        | Search Head/Search Head Cluster | Indexer Cluster |
| ---------- | ------- | ------- |
| _Each Standalone Pod: 12 Physical CPU Cores or 24 vCPU at 2Ghz or greater per core, 12GB RAM._| _Each Search Head Pod: 16 Physical CPU Cores or 32 vCPU at 2Ghz or greater per core, 12GB RAM._| _Each Indexer Pod: 12 Physical CPU cores, or 24 vCPU at 2GHz or greater per core, 12GB RAM._ |

Splunk Operator does not support ___vCPU licensing___.

#### _Using Kubernetes Quality of Service Classes_

In addition to the guidelines provided in the reference hardware, [Kubernetes Quality of Service Classes](https://kubernetes.io/docs/tasks/configure-pod-container/quality-service-pod/)  can be used to configure CPU/Mem resources allocations that map to your _service level objectives_. For further information on utilizing Kubernetes Quality of Service (QoS) classes, see the table below:


| QoS        | Summary| Description |
| ---------- | ------- | ------- |
| _Guaranteed_ | _CPU/Mem ```requests``` = CPU/Mem ```limits```_    | _When the CPU and memory  ```requests``` and ```limits``` values are equal, the pod is given a QoS class of Guaranteed. This level of service is recommended for Splunk Enterprise ___production environments___._ |
| _Burstable_ | _CPU/Mem ```requests``` < CPU/Mem ```limits```_  | _When the CPU and memory  ```requests``` value is set lower than the ```limits``` the pod is given a QoS class of Burstable. This level of service is useful in a user acceptance testing ___(UAT) environment___, where the pods run with minimum resources, and Kubernetes allocates additional resources depending on usage._|
| _BestEffort_ | _No CPU/Mem ```requests``` or ```limits``` are set_ | _When the ```requests``` or ```limits``` values are not set, the pod is given a QoS class of BestEffort. This level of service is sufficient for ___testing, or a small development task___._ |

Examples on how to implement these QoS are given at  [Example of Guaranteed, Burstable and BestEffort QoS](CustomResources.md#example-of-guaranteed-and-burstable-qos) section.


### Storage guidelines
The Splunk Operator uses Kubernetes [Persistent Volume Claims](https://kubernetes.io/docs/concepts/storage/persistent-volumes/#persistentvolumeclaims) to store all of your Splunk Enterprise configuration ("$SPLUNK_HOME/etc" path) and event ("$SPLUNK_HOME/var" path) data. If one of the underlying machines fail, Kubernetes will automatically try to recover by restarting the Splunk Enterprise pods on another machine that is able to reuse the same data volumes. This minimizes the maintenance burden on your operations team by reducing the impact of common hardware failures to the equivalent of a service restart. 
The use of Persistent Volume Claims requires that your cluster is configured to support one or more Kubernetes persistent [Storage Classes](https://kubernetes.io/docs/concepts/storage/storage-classes/). See the [Setting Up a Persistent Storage for Splunk](StorageClass.md) page for more
information.

### What Storage Type To Use?

The Kubernetes infrastructure must have access to storage that meets or exceeds the recommendations provided in the Splunk Enterprise storage type recommendations at [Reference Hardware documentation - what storage type to use for a given role?](https://docs.splunk.com/Documentation/Splunk/latest/Capacity/Referencehardware#What_storage_type_should_I_use_for_a_role.3F) In summary, Indexers with SmartStore need NVMe or SSD storage to provide the necessary IIOPs for a successful Splunk Enterprise environment.ßß

### Mandatory Use of Splunk SmartStore
For production environments, we are mandating the use of Splunk SmartStore. As a Splunk Enterprise deployment's data volume increases, demand for storage typically outpaces demand for compute resources. [Splunk's SmartStore Feature](https://docs.splunk.com/Documentation/Splunk/latest/Indexer/AboutSmartStore) allows you to manage your indexer storage and compute resources in a ___cost-effective___ manner by scaling those resources separately. SmartStore utilizes a fast storage cache on each indexer node to keep recent data locally available for search and keep other data in a remote object store. Look into the [SmartStore Resource Guide](SmartStore.md) document for configuring and using SmartStore through operator.
 
## Installing the Splunk Operator

A Kubernetes cluster administrator can install and start the Splunk Operator by running:
```
kubectl apply -f https://github.com/splunk/splunk-operator/releases/download/1.0.0-RC/splunk-operator-install.yaml
```

The [Advanced Installation Instructions](Install.md) page offers guidance for advanced configurations, including the use of private image registries, installation at cluster scope, and installing the Splunk Operator as a user who is not a Kubernetes administrator. Users of Red Hat OpenShift should review the [Red Hat OpenShift](OpenShift.md) page.

*Note: We recommended that the Splunk Enterprise Docker image is copied to a private registry, or directly onto your Kubernetes workers before creating large Splunk Enterprise deployments. See the [Required Images Documentation](Images.md) page, and the [Advanced Installation Instructions](Install.md) page for guidance on working with copies of the Docker images.*

After the Splunk Operator starts, you'll see a single pod running within your current namespace:
```
$ kubectl get pods
NAME                               READY   STATUS    RESTARTS   AGE
splunk-operator-75f5d4d85b-8pshn   1/1     Running   0          5s
```


## Creating a Splunk Enterprise deployment

The `Standalone` custom resource is used to create a single instance deployment of Splunk Enterprise. For example:

1. Run the command to create a deployment named “s1”:


```yaml
cat <<EOF | kubectl apply -f -
apiVersion: enterprise.splunk.com/v1
kind: Standalone
metadata:
  name: s1
  finalizers:
  - enterprise.splunk.com/delete-pvc
EOF
```

**The `enterprise.splunk.com/delete-pvc` finalizer is optional, and tells the Splunk Operator to remove any Kubernetes [Persistent Volumes](https://kubernetes.io/docs/concepts/storage/persistent-volumes/) associated with the instance if you delete the pod.**

Within a few minutes, you'll see new pods running in your namespace:

```
$ kubectl get pods
NAME                                   READY   STATUS    RESTARTS   AGE
splunk-operator-7c5599546c-wt4xl        1/1    Running   0          11h
splunk-default-monitoring-console-0     1/1    Running   0          30s
splunk-s1-standalone-0                  1/1    Running   0          45s
```

*Note: if your shell prints a `%` at the end, leave that out when you copy the output.*

2. You can use a simple network port forward to open port 8000 for Splunk Web access:

```
kubectl port-forward splunk-s1-standalone-0 8000
```

3. Get your passwords for the namespace. The Splunk Enterprise passwords used in the namespace are generated automatically. To learn how to find and read the passwords, see the [Reading global kubernetes secret object](Examples.md#reading-global-kubernetes-secret-object) page.


4. Log into Splunk Enterprise at http://localhost:8000 using the `admin` account with the password.

5. To delete your standalone deployment, run:

```
kubectl delete standalone s1
``` 


The `Standalone` custom resource is just one of the resources the Splunk Operator provides. You can find more custom resources and the parameters they support on the [Custom Resource Guide](CustomResources.md) page.

For additional deployment examples, including Splunk Enterprise clusters, see the 
[Configuring Splunk Enterprise Deployments](Examples.md) page.

For additional guidance on making Splunk Enterprise ports accessible outside of Kubernetes, see the [Configuring Ingress](Ingress.md) page.

<<<<<<< HEAD
To delete your standalone deployment, run:

```
kubectl delete standalone s1
```

## Contacting Support
If you are a Splunk Enterprise customer with a valid support entitlement contract and have a Splunk-related question, you can open a support case on the https://www.splunk.com/ support portal.
=======
>>>>>>> 288ca3d4
<|MERGE_RESOLUTION|>--- conflicted
+++ resolved
@@ -176,7 +176,6 @@
 kubectl delete standalone s1
 ``` 
 
-
 The `Standalone` custom resource is just one of the resources the Splunk Operator provides. You can find more custom resources and the parameters they support on the [Custom Resource Guide](CustomResources.md) page.
 
 For additional deployment examples, including Splunk Enterprise clusters, see the 
@@ -184,14 +183,5 @@
 
 For additional guidance on making Splunk Enterprise ports accessible outside of Kubernetes, see the [Configuring Ingress](Ingress.md) page.
 
-<<<<<<< HEAD
-To delete your standalone deployment, run:
-
-```
-kubectl delete standalone s1
-```
-
 ## Contacting Support
 If you are a Splunk Enterprise customer with a valid support entitlement contract and have a Splunk-related question, you can open a support case on the https://www.splunk.com/ support portal.
-=======
->>>>>>> 288ca3d4
