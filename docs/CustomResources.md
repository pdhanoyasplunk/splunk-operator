--- conflicted
+++ resolved
@@ -119,28 +119,6 @@
 | clusterMasterRef  | [ObjectReference](https://kubernetes.io/docs/reference/generated/kubernetes-api/v1.17/#objectreference-v1-core) | Reference to a Splunk Operator managed `ClusterMaster` instance (via `name` and optionally `namespace`) to use for indexing |
 | serviceAccount | [ServiceAccount](https://kubernetes.io/docs/tasks/configure-pod-container/configure-service-account/) | Represents the service account used by the pods deployed by the CRD |
 
-<<<<<<< HEAD
-=======
-## Spark Resource Spec Parameters
-
-```yaml
-apiVersion: enterprise.splunk.com/v1
-kind: Spark
-metadata:
-  name: example
-spec:
-  replicas: 3
-```
-
-In addition to [Common Spec Parameters for All Resources](#common-spec-parameters-for-all-resources),
-the `Spark` resource provides the following `Spec` configuration parameters:
-
-| Key      | Type    | Description                                      |
-| -------- | ------- | ------------------------------------------------ |
-| replicas | integer | The number of spark workers pods (defaults to 1) |
-
->>>>>>> 2ec68163
-
 ## LicenseMaster Resource Spec Parameters
 
 ```yaml
